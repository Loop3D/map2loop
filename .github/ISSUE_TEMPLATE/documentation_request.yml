--- conflicted
+++ resolved
@@ -8,19 +8,7 @@
       value: |
         ## Documentation Request
         Please use this template to suggest an improvement or addition to map2loop documentation. 
-<<<<<<< HEAD
-        Provide as much detail as possible to help us understand and implement your request efficiently.
-  - type: input
-    id: doc_title
-    attributes:
-      label: "Documentation Title"
-      description: "Provide a concise and descriptive title for the documentation request."
-      placeholder: "Enter the title of the documentation request"
-    validations:
-      required: true
-=======
         Provide as much detail as possible to help us understand and implement your request efficiently
->>>>>>> 7f6f8698
 
   - type: textarea
     id: doc_details
