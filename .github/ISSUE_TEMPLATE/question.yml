name: "Question"
description: "Ask a question about map2loop!"
title: "[Question] - "
labels: ["question"]
body:
  - type: markdown
    attributes:
      value: |
        ## Question
        Please use this template to ask a question about applying map2loop to your data. 
        Provide as much detail as possible to help us understand and answer your question efficiently.
<<<<<<< HEAD
  - type: input
    id: question_title
    attributes:
      label: "Question Title"
      description: "Provide a concise and descriptive title for your question."
      placeholder: "Enter the title of your question"
    validations:
      required: true
=======
>>>>>>> 7f6f8698

  - type: textarea
    id: question_details
    attributes:
      label: "Question Details"
      description: "Describe your question in detail. Include any context or background information that might be helpful."
      placeholder: "Enter the details of your question"
    validations:
      required: true

  - type: textarea
    id: relevant_code_snippets
    attributes:
      label: "Relevant code or data"
      description: "If applicable, provide any relevant code snippets or examples related to your question."
      placeholder: "Enter any relevant code snippets"
    validations:
      required: false

  - type: input
    id: additional_context
    attributes:
      label: "Additional Context"
      description: "Provide any other context or information that may be helpful in answering your question."
      placeholder: "Enter any additional context"
    validations:
      required: false<|MERGE_RESOLUTION|>--- conflicted
+++ resolved
@@ -9,17 +9,6 @@
         ## Question
         Please use this template to ask a question about applying map2loop to your data. 
         Provide as much detail as possible to help us understand and answer your question efficiently.
-<<<<<<< HEAD
-  - type: input
-    id: question_title
-    attributes:
-      label: "Question Title"
-      description: "Provide a concise and descriptive title for your question."
-      placeholder: "Enter the title of your question"
-    validations:
-      required: true
-=======
->>>>>>> 7f6f8698
 
   - type: textarea
     id: question_details
