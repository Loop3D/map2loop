--- conflicted
+++ resolved
@@ -37,11 +37,7 @@
         shell: bash -l {0}
         run: |
           conda install -c loop3d -c conda-forge --file dependencies.txt -y
-<<<<<<< HEAD
-          pip install pytest
-=======
           conda install pytest gdown -y
->>>>>>> 1e696d2a
 
       - name: Building and install
         shell: bash -l {0}
