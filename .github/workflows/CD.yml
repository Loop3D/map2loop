# for this workflow to work, need to release LPF=1.0.5, map2model=1.0.1, use json instead of hjson

name: release-please

on: [push, pull_request]

permissions:
  contents: write
  pull-requests: write

jobs:
  linting:
    name: Linting
    runs-on: ubuntu-latest
    steps:
      - uses: actions/checkout@v4
      - name: Install dependencies
        run: |
          python -m pip install --upgrade pip
          pip install black ruff
      - name: Autoformat with black
        run: |
          black .
      - name: Lint with ruff
        run: |
          ruff check . --fix
      - name: Check for local changes
        run: |
          if [ -n "$(git status --porcelain)" ]; then
            git config --global user.name "github-actions[bot]"
            git config --global user.email "41898282+github-actions[bot]@users.noreply.github.com"
            git add .
            git commit -m "style: style fixes by ruff and autoformatting by black"
          fi
      - uses: stefanzweifel/git-auto-commit-action@v5
        with:
          commit_message: "style: style fixes by ruff and autoformatting by black"

  pypi-build-sdist:
    name: Build SDist
    runs-on: ubuntu-latest
    steps:
      - uses: actions/checkout@v4

      - name: Build SDist
        run: |
          pip install build
          python -m build

      - uses: actions/upload-artifact@v4
        with:
          name: map2loop-dist
          path: dist/*.tar.gz
          compression-level: 0

  pypi-test-sdist:
    name: Test sdist
    needs: pypi-build-sdist
    runs-on: ubuntu-latest
    steps:
      - name: Install GDAL
        run: |
          sudo add-apt-repository ppa:ubuntugis/ubuntugis-unstable
          sudo apt-get update
          sudo apt-get install -y libgdal-dev gdal-bin

      - name: Download sdist from artifacts
        uses: actions/download-artifact@v4
        with:
          name: map2loop-dist
          path: dist

      - name: Build Map2Loop from sdist and install test dependencies
        shell: bash
        run: |
          pip install --upgrade pip
          pip install numpy==1.26.4
          pip install geopandas shapely networkx owslib map2model loopprojectfile beartype gdal==3.8.4 hjson pytest scikit-learn
          pip install --no-cache dist/*.tar.gz
          pip list

  pypi-build-wheels:
    needs: pypi-test-sdist
    name: Build Wheels
    runs-on: ${{ matrix.os }}
    strategy:
      fail-fast: false
      matrix:
        os:
          - ubuntu-latest
    steps:
      - uses: actions/checkout@v4

      - name: Set up Python
        uses: actions/setup-python@v5
        with:
          python-version: 3.x

      - name: Build Wheels
        run: |
          pip install build 
          python -m build --wheel

      - uses: actions/upload-artifact@v4
        with:
          name: map2loop-wheels-${{ matrix.os }}
          path: dist/*.whl
          compression-level: 0

  pypi-test-wheels:
    name: Test wheels on ${{ matrix.os }}
    needs: pypi-build-wheels
    runs-on: ${{ matrix.os }}
    strategy:
      fail-fast: false
      matrix:
        os:
          - ubuntu-latest
        include:
          - os: "ubuntu-latest"
            artifact: map2loop-wheels-ubuntu-latest

    steps:
      - name: Checkout
        uses: actions/checkout@v4

      - name: Set up Python
        uses: actions/setup-python@v5

      - name: Install GDAL - Linux
        if: runner.os == 'Linux'
        run: |
          sudo add-apt-repository ppa:ubuntugis/ubuntugis-unstable
          sudo apt-get update
          sudo apt-get install -y libgdal-dev gdal-bin

      - name: Upgrade pip
        run: |
          python -m pip install --upgrade pip

      - name: Download wheels from artifacts
        uses: actions/download-artifact@v4
        with:
          name: ${{ matrix.artifact }}
          path: dist

      - name: Install dependencies and Map2Loop wheel
        shell: bash
        run: |
          pip install --upgrade pip
          pip install numpy==1.26.4
          pip install -r dependencies.txt
          pip install --no-cache --pre --no-index --find-links dist map2loop
          pip list

      - name: Testing
        shell: bash -l {0}
        run: |
          pytest

<<<<<<< HEAD
  documentation-test:
    runs-on: ubuntu-latest
    if: github.ref == 'refs/heads/master'

    steps:
      - uses: actions/checkout@v4
      - run: |
          cp CHANGELOG.md docs/source/CHANGELOG.md
          docker build . -t=docs -f docs/Dockerfile 
          docker run -v $(pwd):/map2loop docs bash map2loop/docs/build_docs.sh
      - name: upload artifacts
        uses: actions/upload-artifact@v4
        with:
          name: docs
          path: docs/build/html

  conda-build:
    name: Building conda package for python
    if: github.ref == 'refs/heads/master'

    needs: ["linting"]
    runs-on: ubuntu-latest
=======
  conda-build:
    name: Conda Build and Deploy ${{ matrix.os }} - Python Version-${{ matrix.python-version }}
    runs-on: ${{ matrix.os }}
>>>>>>> baf96dfc
    strategy:
      fail-fast: false
      matrix:
        os:
          - ubuntu-latest
          # - macos-latest # currently not supported because needs libgcc>= 14 and not available for macos-latest (version available is 4.x.x)
          - windows-latest
        python-version: ["3.9", "3.10", "3.11", "3.12"]
    steps:
      - uses: actions/checkout@v4
      - uses: conda-incubator/setup-miniconda@v3
        with:
          miniforge-version: latest
          activate-environment: anaconda-client-env.

      - name: Installing dependencies
        shell: bash -l {0}
        run: |
          conda install -c conda-forge conda-build anaconda-client conda-verify -y
          conda install -c loop3d -c conda-forge --file dependencies.txt -y
          conda install pytest -y

      - name: Building and install
        shell: bash -l {0}
        run: |
          pip install .

      - name: Testing
        shell: bash -l {0}
        run: |
          pytest

      - name: Conda Build
        env:
          ANACONDA_API_TOKEN: ${{ secrets.ANACONDA_TOKEN  }}
          path: ~/conda_pkgs_dir
        shell: bash -l {0}
        run: |
          conda build -c anaconda -c conda-forge -c loop3d --output-folder conda conda --python ${{ matrix.python-version }}

      - name: upload artifacts
        uses: actions/upload-artifact@v4
        with:
          name: map2loop-conda-${{ matrix.os }}-${{ matrix.python-version }}
          path: conda

  release-please:
    needs: [pypi-test-wheels, conda-build]
    runs-on: ubuntu-latest
    if: github.ref == 'refs/heads/master'
    steps:
      - uses: actions/checkout@v4
      - uses: googleapis/release-please-action@v4
        id: release
        with:
          config-file: "release-please-config.json"
          manifest-file: ".release-please-manifest.json"
    outputs:
      release_created: ${{ steps.release.outputs.release_created }}
      #if a release is created then run the deploy scripts for github.io, conda, pypi and docker

  

  conda-upload:
    needs: [release-please, conda-build]
    runs-on: ${{matrix.os}}
    strategy:
      fail-fast: false
      matrix:
        os:
          - ubuntu-latest
          # - macos-latest
          - windows-latest
        python-version: ["3.9", "3.10", "3.11", "3.12"]
    if: ${{ needs.release-please.outputs.release_created }}
    steps:
      - uses: actions/download-artifact@v4
        with:
          name: map2loop-conda-${{ matrix.os }}-${{ matrix.python-version }}
          path: conda
      - uses: conda-incubator/setup-miniconda@v3
      - name: upload all files to conda-forge
        shell: bash -l {0}
        env:
          ANACONDA_API_TOKEN: ${{ secrets.ANACONDA_TOKEN  }}
          with:
          skip-existing: true
          verbose: true
        run: |
          conda install -c anaconda anaconda-client -y
          anaconda upload --label main conda/*/*.tar.bz2

  pypi-upload:
    needs: [release-please, pypi-test-wheels]
    runs-on:
      - ubuntu-latest
    if: ${{ needs.release-please.outputs.release_created }}
    permissions:
      # IMPORTANT: this permission is mandatory for trusted publishing
      id-token: write
    steps:
      - uses: actions/download-artifact@v4
        with:
          name: map2loop-dist
          path: dist/
      - uses: pypa/gh-action-pypi-publish@release/v1
        with:
          skip-existing: true
          verbose: true<|MERGE_RESOLUTION|>--- conflicted
+++ resolved
@@ -158,34 +158,9 @@
         run: |
           pytest
 
-<<<<<<< HEAD
-  documentation-test:
-    runs-on: ubuntu-latest
-    if: github.ref == 'refs/heads/master'
-
-    steps:
-      - uses: actions/checkout@v4
-      - run: |
-          cp CHANGELOG.md docs/source/CHANGELOG.md
-          docker build . -t=docs -f docs/Dockerfile 
-          docker run -v $(pwd):/map2loop docs bash map2loop/docs/build_docs.sh
-      - name: upload artifacts
-        uses: actions/upload-artifact@v4
-        with:
-          name: docs
-          path: docs/build/html
-
-  conda-build:
-    name: Building conda package for python
-    if: github.ref == 'refs/heads/master'
-
-    needs: ["linting"]
-    runs-on: ubuntu-latest
-=======
   conda-build:
     name: Conda Build and Deploy ${{ matrix.os }} - Python Version-${{ matrix.python-version }}
     runs-on: ${{ matrix.os }}
->>>>>>> baf96dfc
     strategy:
       fail-fast: false
       matrix:
@@ -246,8 +221,6 @@
     outputs:
       release_created: ${{ steps.release.outputs.release_created }}
       #if a release is created then run the deploy scripts for github.io, conda, pypi and docker
-
-  
 
   conda-upload:
     needs: [release-please, conda-build]
