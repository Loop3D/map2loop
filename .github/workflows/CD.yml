# for this workflow to work, need to release LPF=1.0.5, map2model=1.0.1, use json instead of hjson

name: release-please

on: [push, pull_request]

permissions:
  contents: write
  pull-requests: write

jobs:
  linting:
    name: Linting
    runs-on: ubuntu-latest
    steps:
      - uses: actions/checkout@v4
      - name: Install dependencies
        run: |
          python -m pip install --upgrade pip
          pip install black ruff
      - name: Autoformat with black
        run: |
          black .
      - name: Lint with ruff
        run: |
          ruff check . --fix
      - name: Check for local changes
        run: |
          if [ -n "$(git status --porcelain)" ]; then
            git config --global user.name "github-actions[bot]"
            git config --global user.email "41898282+github-actions[bot]@users.noreply.github.com"
            git add .
            git commit -m "style: style fixes by ruff and autoformatting by black"
          fi
      - uses: stefanzweifel/git-auto-commit-action@v5
        with:
          commit_message: "style: style fixes by ruff and autoformatting by black"

  pypi-build-sdist:
    name: Build SDist
    runs-on: ubuntu-latest
    steps:
      - uses: actions/checkout@v4

      - name: Build SDist
        run: |
          pip install build
          python -m build

      - uses: actions/upload-artifact@v4
        with:
          name: map2loop-dist
          path: dist/*.tar.gz
          compression-level: 0

  pypi-test-sdist:
    name: Test sdist
    needs: pypi-build-sdist
    runs-on: ubuntu-latest
    steps:
      - name: Install GDAL
        run: |
          sudo add-apt-repository ppa:ubuntugis/ubuntugis-unstable
          sudo apt-get update
          sudo apt-get install -y libgdal-dev gdal-bin

      - name: Download sdist from artifacts
        uses: actions/download-artifact@v4
        with:
          name: map2loop-dist
          path: dist

      - name: Build Map2Loop from sdist and install test dependencies
        shell: bash
        run: |
          pip install --upgrade pip
          pip install numpy==1.26.4
          pip install geopandas shapely networkx owslib map2model loopprojectfile beartype gdal==3.8.4 hjson pytest scikit-learn
          pip install --no-cache dist/*.tar.gz
          pip list

  pypi-build-wheels:
    needs: pypi-test-sdist
    name: Build Wheels
    runs-on: ${{ matrix.os }}
    strategy:
      fail-fast: false
      matrix:
        os:
          - ubuntu-latest
    steps:
      - uses: actions/checkout@v4

      - name: Set up Python
        uses: actions/setup-python@v5
        with:
          python-version: 3.x

      - name: Build Wheels
        run: |
          pip install build 
          python -m build --wheel

      - uses: actions/upload-artifact@v4
        with:
          name: map2loop-wheels-${{ matrix.os }}
          path: dist/*.whl
          compression-level: 0

  pypi-test-wheels:
    name: Test wheels on ${{ matrix.os }}
    needs: pypi-build-wheels
    runs-on: ${{ matrix.os }}
    strategy:
      fail-fast: false
      matrix:
        os:
          - ubuntu-latest
        include:
          - os: "ubuntu-latest"
            artifact: map2loop-wheels-ubuntu-latest

    steps:
      - name: Checkout
        uses: actions/checkout@v4

      - name: Set up Python
        uses: actions/setup-python@v5

      - name: Install GDAL - Linux
        if: runner.os == 'Linux'
        run: |
          sudo add-apt-repository ppa:ubuntugis/ubuntugis-unstable
          sudo apt-get update
          sudo apt-get install -y libgdal-dev gdal-bin

      - name: Upgrade pip
        run: |
          python -m pip install --upgrade pip

      - name: Download wheels from artifacts
        uses: actions/download-artifact@v4
        with:
          name: ${{ matrix.artifact }}
          path: dist

      - name: Install dependencies and Map2Loop wheel
        shell: bash
        run: |
          pip install --upgrade pip
          pip install numpy==1.26.4
          pip install -r dependencies.txt
          pip install --no-cache --pre --no-index --find-links dist map2loop
          pip list

      - name: Testing
        shell: bash -l {0}
        run: |
          pytest

  conda-build:
    name: Conda Build and Deploy ${{ matrix.os }} - Python Version-${{ matrix.python-version }}
    runs-on: ${{ matrix.os }}
    strategy:
      fail-fast: false
      matrix:
        os:
          - ubuntu-latest
          # - macos-latest # currently not supported because needs libgcc>= 14 and not available for macos-latest (version available is 4.x.x)
          - windows-latest
        python-version: ["3.9", "3.10", "3.11", "3.12"]
    steps:
      - uses: actions/checkout@v4
      - uses: conda-incubator/setup-miniconda@v3
        with:
          miniforge-version: latest
          activate-environment: anaconda-client-env.

      - name: Installing dependencies
        shell: bash -l {0}
        run: |
          conda install -c conda-forge conda-build anaconda-client conda-verify -y
          conda install -c loop3d -c conda-forge --file dependencies.txt -y
          conda install pytest -y

      - name: Building and install
        shell: bash -l {0}
        run: |
          pip install .

      - name: Testing
        shell: bash -l {0}
        run: |
          pytest

      - name: Conda Build
        env:
          ANACONDA_API_TOKEN: ${{ secrets.ANACONDA_TOKEN  }}
          path: ~/conda_pkgs_dir
        shell: bash -l {0}
        run: |
          conda build -c anaconda -c conda-forge -c loop3d --output-folder conda conda --python ${{ matrix.python-version }}

      - name: upload artifacts
        uses: actions/upload-artifact@v4
        with:
          name: map2loop-conda-${{ matrix.os }}-${{ matrix.python-version }}
          path: conda

  release-please:
    needs: [pypi-test-wheels, conda-build]
    runs-on: ubuntu-latest
    if: github.ref == 'refs/heads/master'
    steps:
      - uses: actions/checkout@v4
      - uses: googleapis/release-please-action@v4
        id: release
        with:
          config-file: "release-please-config.json"
          manifest-file: ".release-please-manifest.json"
    outputs:
      release_created: ${{ steps.release.outputs.release_created }}
      #if a release is created then run the deploy scripts for github.io, conda, pypi and docker

<<<<<<< HEAD
  documentation-test:
    runs-on: ubuntu-latest
    if: github.ref == 'refs/heads/master'
    steps:
      - uses: actions/checkout@v4
      - run: |
          cp CHANGELOG.md docs/source/CHANGELOG.md
          docker build . -t=docs -f docs/Dockerfile 
          docker run -v $(pwd):/map2loop docs bash map2loop/docs/build_docs.sh
      - name: upload artifacts
        uses: actions/upload-artifact@v4
        with:
          name: docs
          path: docs/build/html

  documentation-deploy:
    runs-on: ubuntu-latest
    needs: [release-please, documentation-test]
    if: ${{ needs.release-please.outputs.release_created }}
    steps:
      - uses: actions/checkout@v4
      - uses: actions/download-artifact@v4
        with:
          name: docs
          path: docs
      - name: ls
        run: |
          ls -l docs
      - name: Deploy 🚀
        uses: JamesIves/github-pages-deploy-action@v4
        with:
          branch: gh-pages # The branch the action should deploy to.
          folder: docs # The folder the action should deploy.
=======
  
>>>>>>> baf96dfc

  conda-upload:
    needs: [release-please, conda-build]
    runs-on: ${{matrix.os}}
    strategy:
      fail-fast: false
      matrix:
        os:
          - ubuntu-latest
          # - macos-latest
          - windows-latest
        python-version: ["3.9", "3.10", "3.11", "3.12"]
    if: ${{ needs.release-please.outputs.release_created }}
    steps:
      - uses: actions/download-artifact@v4
        with:
          name: map2loop-conda-${{ matrix.os }}-${{ matrix.python-version }}
          path: conda
      - uses: conda-incubator/setup-miniconda@v3
      - name: upload all files to conda-forge
        shell: bash -l {0}
        env:
          ANACONDA_API_TOKEN: ${{ secrets.ANACONDA_TOKEN  }}
          with:
          skip-existing: true
          verbose: true
        run: |
          conda install -c anaconda anaconda-client -y
          anaconda upload --label main conda/*/*.tar.bz2

  pypi-upload:
    needs: [release-please, pypi-test-wheels]
    runs-on:
      - ubuntu-latest
    if: ${{ needs.release-please.outputs.release_created }}
    permissions:
      # IMPORTANT: this permission is mandatory for trusted publishing
      id-token: write
    steps:
      - uses: actions/download-artifact@v4
        with:
          name: map2loop-dist
          path: dist/
      - uses: pypa/gh-action-pypi-publish@release/v1
        with:
          skip-existing: true
          verbose: true<|MERGE_RESOLUTION|>--- conflicted
+++ resolved
@@ -221,44 +221,6 @@
     outputs:
       release_created: ${{ steps.release.outputs.release_created }}
       #if a release is created then run the deploy scripts for github.io, conda, pypi and docker
-
-<<<<<<< HEAD
-  documentation-test:
-    runs-on: ubuntu-latest
-    if: github.ref == 'refs/heads/master'
-    steps:
-      - uses: actions/checkout@v4
-      - run: |
-          cp CHANGELOG.md docs/source/CHANGELOG.md
-          docker build . -t=docs -f docs/Dockerfile 
-          docker run -v $(pwd):/map2loop docs bash map2loop/docs/build_docs.sh
-      - name: upload artifacts
-        uses: actions/upload-artifact@v4
-        with:
-          name: docs
-          path: docs/build/html
-
-  documentation-deploy:
-    runs-on: ubuntu-latest
-    needs: [release-please, documentation-test]
-    if: ${{ needs.release-please.outputs.release_created }}
-    steps:
-      - uses: actions/checkout@v4
-      - uses: actions/download-artifact@v4
-        with:
-          name: docs
-          path: docs
-      - name: ls
-        run: |
-          ls -l docs
-      - name: Deploy 🚀
-        uses: JamesIves/github-pages-deploy-action@v4
-        with:
-          branch: gh-pages # The branch the action should deploy to.
-          folder: docs # The folder the action should deploy.
-=======
-  
->>>>>>> baf96dfc
 
   conda-upload:
     needs: [release-please, conda-build]
