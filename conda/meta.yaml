{% set name = "map2loop" %}


package:
  name: "{{ name|lower }}"
  version: "{{ environ.get('GIT_DESCRIBE_TAG', '') }}"

source:
  git_url: https://github.com/Loop3D/map2loop

build:
  number: 0
  script: "{{ PYTHON }} -m pip install ."

requirements:
  host:
    - pip
    - python
<<<<<<< HEAD
    - setuptools
    - numpy
    - geopandas
    - map2model
    - loopprojectfile
    - beartype
    - owslib
=======
>>>>>>> 1b2ff78e
  run:
    - python
    - numpy
    - pandas
    - geopandas
<<<<<<< HEAD
    - map2model
    - loopprojectfile
    - beartype
    - owslib

test:
  imports:
    - map2loop
    - geopandas
    - map2model
    - loopprojectfile
=======
    - shapely
    - tqdm
    - networkx
    - owslib
    - hjson
    - loopprojectfile=0.1.3
    - map2model
>>>>>>> 1b2ff78e
    - beartype
    - gdal=3.8.4



about:
  home: "https://github.com/Loop3D/map2loop"
  license: MIT
  license_family: MIT
  license_file: ../LICENSE
  summary: "Generate 3D model data using 2D maps."

extra:
  recipe-maintainers:
    - lachlangrose<|MERGE_RESOLUTION|>--- conflicted
+++ resolved
@@ -16,34 +16,11 @@
   host:
     - pip
     - python
-<<<<<<< HEAD
-    - setuptools
-    - numpy
-    - geopandas
-    - map2model
-    - loopprojectfile
-    - beartype
-    - owslib
-=======
->>>>>>> 1b2ff78e
   run:
     - python
     - numpy
     - pandas
     - geopandas
-<<<<<<< HEAD
-    - map2model
-    - loopprojectfile
-    - beartype
-    - owslib
-
-test:
-  imports:
-    - map2loop
-    - geopandas
-    - map2model
-    - loopprojectfile
-=======
     - shapely
     - tqdm
     - networkx
@@ -51,7 +28,6 @@
     - hjson
     - loopprojectfile=0.1.3
     - map2model
->>>>>>> 1b2ff78e
     - beartype
     - gdal=3.8.4
 
