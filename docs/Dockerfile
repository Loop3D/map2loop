--- conflicted
+++ resolved
@@ -24,15 +24,7 @@
 
 RUN cat ./docs/requirements.txt >> dependenciesdocs.txt
 RUN conda install -c conda-forge -c loop3d --file dependenciesdocs.txt -y
-<<<<<<< HEAD
-
-#temporary code  to align with fix_thicknesses branch
-RUN pip uninstall loopprojectfile -y
-RUN pip install git+https://github.com/loop3d/loopprojectfile.git@fix_thicknesses
-####
-=======
 RUN conda install gdal -y
->>>>>>> 1760a904
 
 RUN pip install .
 
