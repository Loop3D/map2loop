--- conflicted
+++ resolved
@@ -1,10 +1,2 @@
 from .project import Project
-<<<<<<< HEAD
-from .version import __version__
-from .interpolators import NormalVectorInterpolator, DipDipDirectionInterpolator
-from .sample_storage import SampleSupervisor
-
-__all__ = ["Project"]
-=======
-from .version import __version__
->>>>>>> 7585c31a
+from .version import __version__