--- conflicted
+++ resolved
@@ -54,10 +54,8 @@
             "dipdir_flag": "num",
             "dipdir_column": "DIPDIR",
             "dip_column": "DIP",
-<<<<<<< HEAD
             "orientation_type": "dip direction",
-=======
->>>>>>> cde6eb6d
+
             "dipestimate_column": "DIP_ESTIMATE",
             "dipestimate_text": "'NORTH_EAST','NORTH',<rest of cardinals>,'NOT ACCESSED'",
             "name_column": "NAME",
