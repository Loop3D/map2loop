import beartype
import hjson
import urllib
import time
<<<<<<< HEAD

=======
>>>>>>> be5f0e34

class Config:
    """
    A data structure containing column name mappings for files and keywords

    Attributes
    ----------
    structure_config: dict
        column names and keywords for structure mappings
    geology_config: dict
        column names and keywords for geology mappings
    fault_config: dict
        column names and keywords for fault mappings
    fold_config: dict
        column names and keywords for fold mappings
    """

    def __init__(self):
        self.structure_config = {
            "orientation_type": "dip direction",
            "dipdir_column": "DIPDIR",
            "dip_column": "DIP",
            "description_column": "DESCRIPTION",
            "bedding_text": "bedding",
            "overturned_column": "DESCRIPTION",
            "overturned_text": "overturned",
            "objectid_column": "ID",
        }
        self.geology_config = {
            "unitname_column": "UNITNAME",
            "alt_unitname_column": "CODE",
            "group_column": "GROUP",
            "supergroup_column": "SUPERGROUP",
            "description_column": "DESCRIPTION",
            "minage_column": "MIN_AGE",
            "maxage_column": "MAX_AGE",
            "rocktype_column": "ROCKTYPE1",
            "alt_rocktype_column": "ROCKTYPE2",
            "sill_text": "sill",
            "intrusive_text": "intrusive",
            "volcanic_text": "volcanic",
            "objectid_column": "ID",
            "ignore_codes": ["cover"],
        }
        self.fault_config = {
            "structtype_column": "FEATURE",
            "fault_text": "fault",
            "dip_null_value": "-999",
            "dipdir_flag": "num",
            "dipdir_column": "DIPDIR",
            "dip_column": "DIP",
            "dipestimate_column": "DIP_ESTIMATE",
            "dipestimate_text": "'NORTH_EAST','NORTH',<rest of cardinals>,'NOT ACCESSED'",
            "name_column": "NAME",
            "objectid_column": "ID",
        }
        self.fold_config = {
            "structtype_column": "FEATURE",
            "fold_text": "fold",
            "description_column": "DESCRIPTION",
            "synform_text": "syncline",
            "foldname_column": "NAME",
            "objectid_column": "ID",
        }

    @beartype.beartype
    def update_from_dictionary(self, dictionary: dict, lower: bool = False):
        """
        Update the config dictionary from a provided dict

        Args:
            dictionary (dict): The dictionary to update from
        """
        if "structure" in dictionary:
            self.structure_config.update(dictionary["structure"])
            for key in dictionary["structure"].keys():
                if key not in self.structure_config:
                    print(
                        f"Config dictionary structure segment contained {key} which is not used"
                    )
            dictionary.pop("structure")
        if "geology" in dictionary:
            self.geology_config.update(dictionary["geology"])
            for key in dictionary["geology"].keys():
                if key not in self.geology_config:
                    print(
                        f"Config dictionary geology segment contained {key} which is not used"
                    )
            dictionary.pop("geology")
        if "fault" in dictionary:
            self.fault_config.update(dictionary["fault"])
            for key in dictionary["fault"].keys():
                if key not in self.fault_config:
                    print(
                        f"Config dictionary fault segment contained {key} which is not used"
                    )
            dictionary.pop("fault")
        if "fold" in dictionary:
            self.fold_config.update(dictionary["fold"])
            for key in dictionary["fold"].keys():
                if key not in self.fold_config:
                    print(
                        f"Config dictionary fold segment contained {key} which is not used"
                    )
            dictionary.pop("fold")
        if len(dictionary):
            print(f"Unused keys from config format {list(dictionary.keys())}")

    @beartype.beartype
    def update_from_legacy_file(self, file_map: dict, lower: bool = False):
        """
        Update the config dictionary from the provided old version dictionary

        Args:
            file_map (dict): The old version dictionary to update from
        """

        code_mapping = {
            "otype": (self.structure_config, "orientation_type"),
            "dd": (self.structure_config, "dipdir_column"),
            "d": (self.structure_config, "dip_column"),
            "sf": (self.structure_config, "desciption_column"),
            "bedding": (self.structure_config, "bedding_text"),
            "bo": (self.structure_config, "overturned_column"),
            "btype": (self.structure_config, "overturned_text"),
            "gi": (self.structure_config, "objectid_column"),
            "c": (self.geology_config, "unitname_column"),
            "u": (self.geology_config, "alt_unitname_column"),
            "g": (self.geology_config, "group_column"),
            "g2": (self.geology_config, "supergroup_column"),
            "ds": (self.geology_config, "description_column"),
            "min": (self.geology_config, "minage_column"),
            "max": (self.geology_config, "maxage_column"),
            "r1": (self.geology_config, "rocktype_column"),
            "r2": (self.geology_config, "alt_rocktype_column"),
            "sill": (self.geology_config, "sill_text"),
            "intrusive": (self.geology_config, "intrusive_text"),
            "volcanic": (self.geology_config, "volcanic_text"),
            "f": (self.fault_config, "structtype_column"),
            "fault": (self.fault_config, "fault_text"),
            "fdipnull": (self.fault_config, "dip_null_value"),
            "fdipdip_flag": (self.fault_config, "dipdir_flag"),
            "fdipdir": (self.fault_config, "dipdir_column"),
            "fdip": (self.fault_config, "dip_column"),
            "fdipest": (self.fault_config, "dipestimate_column"),
            "fdipest_vals": (self.fault_config, "dipestimate_text"),
            "n": (self.fault_config, "name_column"),
            "ff": (self.fold_config, "structtype_column"),
            "fold": (self.fold_config, "fold_text"),
            "t": (self.fold_config, "description_column"),
            "syn": (self.fold_config, "synform_text"),
        }
        for code in code_mapping:
            if code in file_map:
                if lower is True:
                    file_map[code] = str(file_map[code]).lower()
                code_mapping[code][0][code_mapping[code][1]] = file_map[code]
                file_map.pop(code)

        if "o" in file_map:
            self.structure_config["objectid_column"] = file_map["o"]
            self.fault_config["objectid_column"] = file_map["o"]
            self.fold_config["objectid_column"] = file_map["o"]
            file_map.pop("o")

        if len(file_map) > 0:
            print(f"Unused keys from legacy format {list(file_map.keys())}")

    @beartype.beartype
    def update_from_file(
        self, filename: str, legacy_format: bool = False, lower: bool = False
    ):
        """
        Update the config dictionary from the provided json filename or url

        Args:
            filename (str): Filename or URL of the JSON config file
            legacy_format (bool, optional): Whether the JSON is an old version. Defaults to False.
        """
        if legacy_format:
            func = self.update_from_legacy_file
        else:
            func = self.update_from_dictionary

        try:
            if filename.startswith("http") or filename.startswith("ftp"):
                try_count = 10
                success = False
                while try_count >= 0 and not success:
                    try:
                        with urllib.request.urlopen(filename) as url_data:
                            data = hjson.load(url_data)
                            func(data, lower)
                        success = True
                    except Exception as e:
                        # Catch a failed online access or file load, re-attempt
                        # a few times before throwing further
                        time.sleep(0.25)
                        try_count = try_count - 1
                        if try_count < 0:
                            raise e
            else:
                with open(filename) as url_data:
                    data = hjson.load(url_data)
                    func(data, lower)
        except Exception:
            err_string = f"There is a problem parsing the config file ({filename}).\n"
            if filename.startswith("http"):
                err_string += "Please check the file is accessible online and then\n"
<<<<<<< HEAD
            if not legacy_format:
=======
            if legacy_format == False:
>>>>>>> be5f0e34
                err_string += "Also check if this is a legacy config file and add clut_file_legacy=True to the Project function\n"
            err_string += "Check the contents for mismatched quotes or brackets!"
            raise Exception(err_string)<|MERGE_RESOLUTION|>--- conflicted
+++ resolved
@@ -2,10 +2,6 @@
 import hjson
 import urllib
 import time
-<<<<<<< HEAD
-
-=======
->>>>>>> be5f0e34
 
 class Config:
     """
@@ -215,11 +211,7 @@
             err_string = f"There is a problem parsing the config file ({filename}).\n"
             if filename.startswith("http"):
                 err_string += "Please check the file is accessible online and then\n"
-<<<<<<< HEAD
-            if not legacy_format:
-=======
             if legacy_format == False:
->>>>>>> be5f0e34
                 err_string += "Also check if this is a legacy config file and add clut_file_legacy=True to the Project function\n"
             err_string += "Check the contents for mismatched quotes or brackets!"
             raise Exception(err_string)