# internal imports
from .m2l_enums import VerboseLevel

# external imports
<<<<<<< HEAD
import pandas
import numpy
=======
>>>>>>> b955c5d4
import geopandas as gpd
import pandas as pd
import numpy as np

from .logging import getLogger

logger = getLogger(__name__)


class Map2ModelWrapper:
    """
    A wrapper around map2model functionality

    Attributes
    ----------
    sorted_units: None or list
        map2model's estimate of the stratigraphic column
    fault_fault_relationships: None or pandas.DataFrame
        data frame of fault to fault relationships with columns ["Fault1", "Fault2", "Type", "Angle"]
    unit_fault_relationships: None or pandas.DataFrame
        data frame of unit fault relationships with columns ["Unit", "Fault"]
    unit_unit_relationships: None or pandas.DataFrame
        data frame of unit unit relationships with columns ["Index1", "UnitName1", "Index2", "UnitName2"]
    map_data: MapData
        A pointer to the map data structure in project
    verbose_level: m2l_enum.VerboseLevel
        A selection that defines how much console logging is output
    """

    def __init__(
        self, map_data, *,  verbose_level: VerboseLevel = VerboseLevel.NONE
    ):
        """
        The initialiser for the map2model wrapper

        Args:
            map_data (MapData):
                The project map data structure to reference
            verbose_level (VerboseLevel, optional):
                How much console output is sent. Defaults to VerboseLevel.ALL.
        """
        self.sorted_units = None
        self._fault_fault_relationships = None
        self._unit_fault_relationships = None
        self._unit_unit_relationships = None
        self.map_data = map_data
        self.verbose_level = verbose_level
        self.buffer_radius = 500

    @property
    def fault_fault_relationships(self):
        if self._fault_fault_relationships is None:
            self._calculate_fault_fault_relationships()
            
        return self._fault_fault_relationships

    @property
    def unit_fault_relationships(self):
        if self._unit_fault_relationships is None:
            self._calculate_fault_unit_relationships()
            
        return self._unit_fault_relationships

    @property
    def unit_unit_relationships(self):
        if self._unit_unit_relationships is None:
            self._calculate_unit_unit_relationships()
            
        return self._unit_unit_relationships

    def reset(self):
        """
        Reset the wrapper to before the map2model process
        """
        logger.info("Resetting map2model wrapper")
        self.sorted_units = None
        self.fault_fault_relationships = None
        self.unit_fault_relationships = None
        self.unit_unit_relationships = None

    def get_sorted_units(self):
        """
        Getter for the map2model sorted units

        Returns:
            list: The map2model stratigraphic column estimate
        """
        raise NotImplementedError("This method is not implemented")
        

    def get_fault_fault_relationships(self):
        """
        Getter for the fault fault relationships

        Returns:
            pandas.DataFrame: The fault fault relationships
        """

        return self.fault_fault_relationships

    def get_unit_fault_relationships(self):
        """
        Getter for the unit fault relationships

        Returns:
            pandas.DataFrame: The unit fault relationships
        """

        return self.unit_fault_relationships

    def get_unit_unit_relationships(self):
        """
        Getter for the unit unit relationships

        Returns:
            pandas.DataFrame: The unit unit relationships
        """

        return self.unit_unit_relationships

    def _calculate_fault_fault_relationships(self):

        faults = self.map_data.FAULT.copy()
        # reset index so that we can index the adjacency matrix with the index
        faults.reset_index(inplace=True)
        buffers = faults.buffer(self.buffer_radius)
        # create the adjacency matrix
        intersection = gpd.sjoin(
            gpd.GeoDataFrame(geometry=buffers), gpd.GeoDataFrame(geometry=faults["geometry"])
        )
        intersection["index_left"] = intersection.index
        intersection.reset_index(inplace=True)

        adjacency_matrix = np.zeros((faults.shape[0], faults.shape[0]), dtype=bool)
        adjacency_matrix[
            intersection.loc[:, "index_left"], intersection.loc[:, "index_right"]
        ] = True
        f1, f2 = np.where(np.tril(adjacency_matrix, k=-1))
        df = pd.DataFrame(
            {'Fault1': faults.loc[f1, 'ID'].to_list(), 'Fault2': faults.loc[f2, 'ID'].to_list()}
        )
        df['Angle'] = 60  # make it big to prevent LS from making splays
        df['Type'] = 'T'
        self._fault_fault_relationships = df

    def _calculate_fault_unit_relationships(self):
        """Calculate unit/fault relationships using geopandas sjoin.
        This will return
        """
        units = self.map_data.GEOLOGY["UNITNAME"].unique()
        faults = self.map_data.FAULT.copy().reset_index().drop(columns=['index'])
        adjacency_matrix = np.zeros((len(units), faults.shape[0]), dtype=bool)
        for i, u in enumerate(units):
            unit = self.map_data.GEOLOGY[self.map_data.GEOLOGY["UNITNAME"] == u]
            intersection = gpd.sjoin(
                gpd.GeoDataFrame(geometry=faults["geometry"]),
                gpd.GeoDataFrame(geometry=unit["geometry"]),
            )
            intersection["index_left"] = intersection.index
            intersection.reset_index(inplace=True)
            adjacency_matrix[i, intersection.loc[:, "index_left"]] = True
        u, f = np.where(adjacency_matrix)
        df = pd.DataFrame({"Unit": units[u].tolist(), "Fault": faults.loc[f, "ID"].to_list()})
        self._unit_fault_relationships = df

    def _calculate_unit_unit_relationships(self):
        if self.map_data.contacts is None:
            self.map_data.extract_all_contacts()
        self._unit_unit_relationships = self.map_data.contacts.copy().drop(
            columns=['length', 'geometry']
        )
        return self._unit_unit_relationships

    def run(self, verbose_level: VerboseLevel = None):
        """
        The main execute function that prepares, runs and parse the output of the map2model process

        Args:
            verbose_level (VerboseLevel, optional):
                How much console output is sent. Defaults to None (which uses the wrapper attribute).
        """

        self.get_fault_fault_relationships()
        self.get_unit_fault_relationships()
        self.get_unit_unit_relationships()
        <|MERGE_RESOLUTION|>--- conflicted
+++ resolved
@@ -2,11 +2,6 @@
 from .m2l_enums import VerboseLevel
 
 # external imports
-<<<<<<< HEAD
-import pandas
-import numpy
-=======
->>>>>>> b955c5d4
 import geopandas as gpd
 import pandas as pd
 import numpy as np
