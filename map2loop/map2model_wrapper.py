--- conflicted
+++ resolved
@@ -206,7 +206,6 @@
             return
         else:
 
-<<<<<<< HEAD
             if verbose_level is None:
                 verbose_level = self.verbose_level
             logger.info("Exporting map data for map2model")
@@ -251,7 +250,7 @@
                 map2model_code_map,
                 verbose_level == VerboseLevel.NONE,
                 "None",
-=======
+
         # Parse fault intersections
         out = []
         fault_fault_intersection_filename = os.path.join(
@@ -282,7 +281,6 @@
         else:
             logger.warning(
                 f"Fault-fault intersections file {fault_fault_intersection_filename} not found"
->>>>>>> 56166f60
             )
             logger.info("Parsing map2model output")
             logger.info(run_log)
