--- conflicted
+++ resolved
@@ -20,13 +20,12 @@
 from io import BytesIO
 from typing import Union
 
-<<<<<<< HEAD
+
 from .logging import getLogger
 
 logger = getLogger(__name__)
-=======
-
->>>>>>> baf96dfc
+
+
 class MapData:
     """
     A data structure containing all the map data loaded from map files
@@ -105,7 +104,7 @@
             projection (int or str):
                 The projection to use for map reprojection
         """
-        
+
         if issubclass(type(projection), int):
             projection = "EPSG:" + str(projection)
             self.working_projection = projection
@@ -154,7 +153,9 @@
 
         # Check for map based bounding_box and add depth boundaries
         if len(self.bounding_box) == 4:
-            logger.warning("Bounding box does not contain top and base values, setting to 0 and 2000")
+            logger.warning(
+                "Bounding box does not contain top and base values, setting to 0 and 2000"
+            )
             self.bounding_box["top"] = 0
             self.bounding_box["base"] = 2000
 
@@ -188,7 +189,9 @@
         miny = self.bounding_box["miny"]
         maxx = self.bounding_box["maxx"]
         maxy = self.bounding_box["maxy"]
-        logger.info('Creating bounding box string from: {minx}, {miny}, {maxx}, {maxy}, {self.working_projection}') 
+        logger.info(
+            'Creating bounding box string from: {minx}, {miny}, {maxx}, {maxy}, {self.working_projection}'
+        )
         self.bounding_box_str = f"{minx},{miny},{maxx},{maxy},{self.working_projection}"
         logger.info(f'Bounding box string is {self.bounding_box_str}')
 
@@ -263,6 +266,7 @@
         self.config_filename = filename
         self.config.update_from_file(filename, legacy_format=legacy_format, lower=lower)
         logger.info(f"Config is: {self.config.to_dict()}")
+
     def get_config_filename(self):
         """
         Get the config filename
