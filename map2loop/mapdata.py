--- conflicted
+++ resolved
@@ -729,8 +729,6 @@
             if error:
                 logger.error(message)
 
-<<<<<<< HEAD
-=======
     @beartype.beartype
     def parse_fault_orientations(self) -> tuple:
         """
@@ -871,7 +869,6 @@
 
         self.data[Datatype.STRUCTURE] = structure
         return (False, "")
->>>>>>> 14773cef
 
     @beartype.beartype
     def parse_geology_map(self) -> tuple:
