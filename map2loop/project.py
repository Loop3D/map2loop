# internal imports
from map2loop.fault_orientation import FaultOrientationNearest
from .utils import hex_to_rgb
from .m2l_enums import VerboseLevel, ErrorState, Datatype
from .mapdata import MapData
from .sampler import Sampler, SamplerDecimator, SamplerSpacing
from .thickness_calculator import InterpolatedStructure, ThicknessCalculator
from .throw_calculator import ThrowCalculator, ThrowCalculatorAlpha
from .fault_orientation import FaultOrientation
from .sorter import Sorter, SorterAgeBased, SorterAlpha, SorterUseNetworkX, SorterUseHint
from .stratigraphic_column import StratigraphicColumn
from .deformation_history import DeformationHistory
from .map2model_wrapper import Map2ModelWrapper

# external imports
import LoopProjectFile as LPF
from osgeo import gdal
gdal.UseExceptions()
import geopandas
import beartype
from beartype.typing import Union, List
import pathlib
import numpy
import pandas
import os
import re

from .logging import getLogger

logger = getLogger(__name__)


class Project(object):
    """
    The main entry point into using map2loop

    Attiributes
    -----------
    verbose_level: m2l_enums.VerboseLevel
        A selection that defines how much console logging is output
    samplers: Sampler
        A list of samplers used to extract point samples from polyonal or line segments. Indexed by m2l_enum.Dataype
    sorter: Sorter
        The sorting algorithm to use for calculating the stratigraphic column
    loop_filename: str
        The name of the loop project file used in this project
    map_data: MapData
        The structure that holds all map and dtm data
    map2model: Map2ModelWrapper
        A wrapper around the map2model module that extracts unit and fault adjacency
    stratigraphic_column: StratigraphicColumn
        The structure that holds the unit information and ordering
    deformation_history: DeformationHistory
        The structura that holds the fault and fold information and interactions
    """

    @beartype.beartype
    def __init__(
        self,
        verbose_level: VerboseLevel = VerboseLevel.ALL,
        tmp_path: str = "m2l_data_tmp",
        working_projection=None,
        bounding_box=None,
        use_australian_state_data: str = "",
        geology_filename: str = "",
        structure_filename: str = "",
        fault_filename: str = "",
        fault_orientation_filename: str = "",
        fold_filename: str = "",
        dtm_filename: str = "",
        config_filename: Union[pathlib.Path, str] = "",
        config_dictionary: dict = {},
        clut_filename: Union[pathlib.Path, str] = "",
        save_pre_checked_map_data: bool = False,
        loop_project_filename: str = "",
        overwrite_loopprojectfile: bool = False,
        **kwargs,
    ):
        """
        The initialiser for the map2loop project

        Args:
            verbose_level (VerboseLevel, optional):
                How much console output is sent. Defaults to VerboseLevel.ALL.
            tmp_path (str, optional):
                The directory for storing temporary files. Defaults to "./m2l_data_tmp".
            working_projection (str or int, optional):
                The EPSG projection to use. Defaults to None.
            bounding_box (list or dict, optional):
                The boundary extents of the project (m). Defaults to None.
            use_australian_state_data (str, optional):
                Whether to use default state data and which state to use. Defaults to "".
            geology_filename (str, optional):
                The filename of the geology shapefile. Defaults to "".
            structure_filename (str, optional):
                The filename of the structure shapefile. Defaults to "".
            fault_filename (str, optional):
                The filename of the fault shapefile. Defaults to "".
            fault_orientation_filename (str, optional):
                The filename of the fault orientation shapefile. Defaults to "".
            fold_filename (str, optional):
                The filename fo the fold shapefile. Defaults to "".
            dtm_filename (str, optional):
                The filename of the digital terrain map to use. Defaults to "".
            config_filename (str, optional):
                The filename of the configuration json file to use (if not using config_dictionary). Defaults to "".
            config_dictionary (dict, optional):
                A dictionary version of the configuration file. Defaults to {}.
            clut_filename (str, optional):
                The filename of the colour look up table to use. Defaults to "".
            save_pre_checked_map_data (bool, optional):
                A flag to save all map data to file before use. Defaults to False.
            loop_project_filename (str, optional):
                The filename of the loop project file. Defaults to "".

        Raises:
            TypeError: Type of working_projection not a str or int
            ValueError: bounding_box not length 4 or 6
            TypeError: Type of bounding_box not a dict or tuple
            ValueError: use_australian_state_data not in state list ['WA', 'SA', 'QLD', 'NSW', 'TAS', 'VIC', 'ACT', 'NT']
        """
        self._error_state = ErrorState.NONE
        self._error_state_msg = ""
        self.verbose_level = verbose_level
        self.samplers = [SamplerDecimator()] * len(Datatype)
        self.set_default_samplers()
        self.bounding_box = bounding_box
        self.sorter = SorterUseHint()
        self.thickness_calculator = [InterpolatedStructure()]
        self.throw_calculator = ThrowCalculatorAlpha()
        self.fault_orientation = FaultOrientationNearest()
        self.map_data = MapData(verbose_level=verbose_level)
        self.map2model = Map2ModelWrapper(self.map_data)
        self.stratigraphic_column = StratigraphicColumn()
        self.deformation_history = DeformationHistory(project=self)
        self.loop_filename = loop_project_filename
        self.overwrite_lpf = overwrite_loopprojectfile
        self.active_thickness = None
        
        # initialise the dataframes to store data in
        self.fault_orientations = pandas.DataFrame(
            columns=["ID", "DIPDIR", "DIP", "X", "Y", "Z", "featureId"]
        )
        self.fault_samples = pandas.DataFrame(columns=["ID", "X", "Y", "Z", "featureId"])
        self.fold_samples = pandas.DataFrame(columns=["ID", "X", "Y", "Z", "featureId"])
        self.geology_samples = pandas.DataFrame(columns=["ID", "X", "Y", "Z", "featureId"])

<<<<<<< HEAD
=======
        
>>>>>>> 1760a904
        # Check for alternate config filenames in kwargs
        if "metadata_filename" in kwargs and config_filename == "":
            config_filename = kwargs["metadata_filename"]

        # Sanity check on working projection parameter
        if issubclass(type(working_projection), str) or issubclass(type(working_projection), int):
            self.map_data.set_working_projection(working_projection)
        elif type(working_projection) is None:
            if verbose_level != VerboseLevel.NONE:
                logger.warning(
                    "No working projection set, will attempt to use the projection of the geology map"
                )
        else:
            logger.error(f"Invalid type for working_projection {type(working_projection)}")
            raise TypeError(f"Invalid type for working_projection {type(working_projection)}")

        # Sanity check bounding box
        if issubclass(type(bounding_box), dict) or issubclass(type(bounding_box), tuple):
            if len(bounding_box) == 4 or len(bounding_box) == 6:
                self.map_data.set_bounding_box(bounding_box)
            else:
                logger.error(
                    f"Length of bounding_box {len(bounding_box)} is neither 4 (map boundary) nor 6 (volumetric boundary)"
                )
                raise ValueError(
                    f"Length of bounding_box {len(bounding_box)} is neither 4 (map boundary) nor 6 (volumetric boundary)"
                )
        else:
            logger.error(f"Invalid type for bounding_box {type(bounding_box)}")
            raise TypeError(f"Invalid type for bounding_box {type(bounding_box)}")

        # Assign filenames
        if use_australian_state_data != "":
            # Sanity check on state string
            if use_australian_state_data in {"WA", "SA", "QLD", "NSW", "TAS", "VIC", "ACT", "NT"}:
                self.map_data.set_filenames_from_australian_state(use_australian_state_data)
            else:
                logger.error(
                    f"Australian state {use_australian_state_data} not in state url database"
                )
                raise ValueError(
                    f"Australian state {use_australian_state_data} not in state url database"
                )
        # set the data filenames
        if geology_filename != "":
            self.map_data.set_filename(Datatype.GEOLOGY, geology_filename)
        if structure_filename != "":
            self.map_data.set_filename(Datatype.STRUCTURE, structure_filename)
        if fault_filename != "":
            self.map_data.set_filename(Datatype.FAULT, fault_filename)
        if fold_filename != "":
            self.map_data.set_filename(Datatype.FOLD, fold_filename)
        if dtm_filename != "":
            self.map_data.set_filename(Datatype.DTM, dtm_filename)
        if fault_orientation_filename != "":
            self.map_data.set_filename(Datatype.FAULT_ORIENTATION, fault_orientation_filename)
<<<<<<< HEAD

        if config_filename != "":
            if clut_file_legacy:
                logger.warning(
                    "DEPRECATION: Legacy files are deprecated and their use will be removed in v3.2"
                )

            self.map_data.set_config_filename(config_filename, legacy_format=clut_file_legacy)

=======
       
        if config_filename != "":
            self.map_data.set_config_filename(config_filename)

>>>>>>> 1760a904
        if config_dictionary != {}:
            self.map_data.config.update_from_dictionary(config_dictionary)
            
        if clut_filename != "":
            self.map_data.set_colour_filename(clut_filename)
<<<<<<< HEAD
=======
            

        
>>>>>>> 1760a904
        # Load all data (both shape and raster)
        self.map_data.load_all_map_data()

        # If flag to save out data is check do so
        tmp_path = pathlib.Path(tmp_path)

        if save_pre_checked_map_data:
            # check if the path exists, and if not, create
            if not tmp_path.exists():
                tmp_path.mkdir()
            self.map_data.save_all_map_data(tmp_path)

        # Populate the stratigraphic column and deformation history from map data
        self.stratigraphic_column.populate(self.map_data.get_map_data(Datatype.GEOLOGY))
        self.deformation_history.populate(self.map_data.get_map_data(Datatype.FAULT))

        if len(kwargs):
            logger.warning(f"Unused keyword arguments: {kwargs}")

    # Getters and Setters
    @beartype.beartype
    def set_ignore_lithology_codes(self, codes: list):
        """
        Set the lithology unit names to be ignored in the geology shapefile.

        This method sets the lithology codes that should be excluded from the geology shapefile
        and triggers the re-population of the stratigraphic column using the updated data
        from the geological map, ensuring the excluded lithologies are not considered.

        Args:
            codes (list):
                A list of strings representing the lithology unit names to be ignored
                in the geological shapefile.
        """
        self.map_data.set_ignore_lithology_codes(codes)
        # Re-populate the units in the column with the new set of ignored geographical units
        self.stratigraphic_column.populate(self.map_data.get_map_data(Datatype.GEOLOGY))

    @beartype.beartype
    def set_ignore_fault_codes(self, codes: list):
        """
        Set the fault names to be ignored in the fault map.

        This method sets the fault codes to be ignored from the fault map and triggers
        re-parsing of the fault map to exclude the ignored faults during subsequent processing.

        Args:
            codes (list):
                A list of strings representing the fault unit names to be ignored
                in the fault map.
        """
        self.map_data.set_ignore_fault_codes(codes)
        # Re-populate the units in the column with the new set of ignored geographical units
        self.map_data.parse_fault_map()  # remove the ignored faults

    @beartype.beartype
    def set_sorter(self, sorter: Sorter):
        """
        Set the sorter for determining stratigraphic order of units

        Args:
            sorter (Sorter):
                The sorter to use.  Must be of base class Sorter
        """
        logger.info(f"Setting sorter to {sorter.sorter_label}")
        self.sorter = sorter

    def get_sorter(self):
        """
        Get the name of the sorter being used

        Returns:
            str: The name of the sorter used
        """
        return self.sorter.sorter_label

    @beartype.beartype
    def set_fault_orientation(self, fault_orientation: FaultOrientation):
        """
        Set the fault orientation calculator that estimates fault orientation values for all faults

        Args:
            fault_orientation (FaultOrientation):
                The calculator to use. Must be of base class FaultOrientation
        """
        logger.info(f"Setting fault orientation calculator to {fault_orientation.label}")
        self.fault_orientation = fault_orientation

    def get_fault_orientation(self):
        """
        Get the name of the fault orientation calculator being used

        Returns:
            str: The name of the fault orientation calculator used
        """
        return self.fault_orientation.label

    @beartype.beartype
    def set_throw_calculator(self, throw_calculator: ThrowCalculator):
        """
        Set the throw calculator that estimates fault throw values for all faults

        Args:
            throw_calculator (ThrowCalculator):
                The calculator to use. Must be of base class ThrowCalculator
        """
        logger.info(f"Setting throw calculator to {throw_calculator.throw_calculator_label}")
        self.throw_calculator = throw_calculator

    def get_throw_calculator(self):
        """
        Get the name of the throw calculator being used

        Returns:
            str: The name of the throw calculator used
        """
        return self.throw_calculator.throw_calculator_label

    def set_default_samplers(self):
        """
        Initialisation function to set or reset the point samplers
        """
        logger.info("Setting default samplers")
        self.samplers[Datatype.STRUCTURE] = SamplerDecimator(1)
        self.samplers[Datatype.GEOLOGY] = SamplerSpacing(50.0)
        self.samplers[Datatype.FAULT] = SamplerSpacing(50.0)
        self.samplers[Datatype.FOLD] = SamplerSpacing(50.0)
        self.samplers[Datatype.DTM] = SamplerSpacing(50.0)

    @beartype.beartype
    def set_sampler(self, datatype: Datatype, sampler: Sampler):
        """
        Set the point sampler for a specific datatype

        Args:
            datatype (Datatype):
                The datatype to use this sampler on
            sampler (Sampler):
                The sampler to use
        """
        allowed_samplers = {
            Datatype.STRUCTURE: SamplerDecimator,
            Datatype.GEOLOGY: SamplerSpacing,
            Datatype.FAULT: SamplerSpacing,
            Datatype.FOLD: SamplerSpacing,
            Datatype.DTM: SamplerSpacing,
        }

        # Check for wrong sampler
        if datatype in allowed_samplers:
            allowed_sampler_type = allowed_samplers[datatype]
            if not isinstance(sampler, allowed_sampler_type):
                raise ValueError(
                    f"Got wrong argument for this datatype: {type(sampler).__name__}, please use {allowed_sampler_type.__name__} instead"
                )
        ## does the enum print the number or the label?
        logger.info(f"Setting sampler for {datatype} to {sampler.sampler_label}")
        self.samplers[datatype] = sampler

    @beartype.beartype
    def get_sampler(self, datatype: Datatype):
        """
        Get the sampler name being used for a datatype

        Args:
            datatype (Datatype): The datatype of the sampler

        Returns:
            str: The name of the sampler being used on the specified datatype
        """
        return self.samplers[datatype].sampler_label

    @beartype.beartype
    def set_minimum_fault_length(self, length: Union[float, int]):
        """
        Set the cutoff length for faults to ignore

        Args:
            length (float):
                The cutoff length
        """
        logger.info(f"Setting minimum fault length to {length}")
        self.map_data.config.fault_config['minimum_fault_length'] = length
        self.map_data.parse_fault_map()

    @beartype.beartype
    def get_minimum_fault_length(self) -> float:
        """
        Get the cutoff length for faults

        Returns:
            float: The cutoff length
        """
        return float(self.map_data.config.fault_config['minimum_fault_length'])
<<<<<<< HEAD

    @beartype.beartype    
    def set_active_thickness(self, thickness_calculator: ThicknessCalculator):
        """
        Sets the active_thickness attribute based on the provided thickness_calculator.
        Args:
            thickness_calculator (object or str): The thickness calculator object or its label.
                If an object is provided, it should have a 'thickness_calculator_label' attribute.
        Returns:
            None
        Raises:
            ValueError: If the thickness calculator label cannot be determined.
        """
        
        try:
            label = thickness_calculator.thickness_calculator_label
        except AttributeError:
            raise ValueError("The provided thickness calculator object does not have a 'thickness_calculator_label' attribute.")
        self.active_thickness = label
    
    @beartype.beartype
    def get_active_thickness(self) -> str:
        """
        Retrieves the active_thickness attribute.

=======

    @beartype.beartype    
    def set_active_thickness(self, thickness_calculator: ThicknessCalculator):
        """
        Sets the active_thickness attribute based on the provided thickness_calculator.
        Args:
            thickness_calculator (object or str): The thickness calculator object or its label.
                If an object is provided, it should have a 'thickness_calculator_label' attribute.
        Returns:
            None
        Raises:
            ValueError: If the thickness calculator label cannot be determined.
        """
        
        try:
            label = thickness_calculator.thickness_calculator_label
        except AttributeError:
            raise ValueError("The provided thickness calculator object does not have a 'thickness_calculator_label' attribute.")
        self.active_thickness = label
    
    @beartype.beartype
    def get_active_thickness(self) -> str:
        """
        Retrieves the active_thickness attribute.

>>>>>>> 1760a904
        Returns:
            str: The label of the active thickness calculator.
        """
        return self.active_thickness
            
    # Processing functions
    def sample_map_data(self):
        """
        Use the samplers to extract points along polylines or unit boundaries
        """
        logger.info(
            f"Sampling geology map data using {self.samplers[Datatype.GEOLOGY].sampler_label}"
        )
        self.geology_samples = self.samplers[Datatype.GEOLOGY].sample(
            self.map_data.get_map_data(Datatype.GEOLOGY), self.map_data
        )
        logger.info(
            f"Sampling structure map data using {self.samplers[Datatype.STRUCTURE].sampler_label}"
        )
        self.structure_samples = self.samplers[Datatype.STRUCTURE].sample(
            self.map_data.get_map_data(Datatype.STRUCTURE), self.map_data
        )
        logger.info(f"Sampling fault map data using {self.samplers[Datatype.FAULT].sampler_label}")
        self.fault_samples = self.samplers[Datatype.FAULT].sample(
            self.map_data.get_map_data(Datatype.FAULT), self.map_data
        )
        logger.info(f"Sampling fold map data using {self.samplers[Datatype.FOLD].sampler_label}")
        self.fold_samples = self.samplers[Datatype.FOLD].sample(
            self.map_data.get_map_data(Datatype.FOLD), self.map_data
        )

    def extract_geology_contacts(self):
        """
        Use the stratigraphic column, and fault and geology data to extract points along contacts
        """
        # Use stratigraphic column to determine basal contacts
        self.map_data.extract_basal_contacts(self.stratigraphic_column.column)

        # sample the contacts
        self.map_data.sampled_contacts = self.samplers[Datatype.GEOLOGY].sample(
            self.map_data.basal_contacts
        )

        self.map_data.get_value_from_raster_df(Datatype.DTM, self.map_data.sampled_contacts)

    def calculate_stratigraphic_order(self, take_best=False):
        """
        Use unit relationships, unit ages and the sorter to create a stratigraphic column
        """
        if take_best:
            sorters = [SorterUseHint(), SorterAgeBased(), SorterAlpha(), SorterUseNetworkX()]
            logger.info(
                f"Calculating best stratigraphic column from {[sorter.sorter_label for sorter in sorters]}"
            )

            columns = [
                sorter.sort(
                    self.stratigraphic_column.stratigraphicUnits,
                    self.map2model.get_unit_unit_relationships(),
                    self.map_data.contacts,
                    self.map_data,
                )
                for sorter in sorters
            ]
            basal_contacts = [
                self.map_data.extract_basal_contacts(column, save_contacts=False)
                for column in columns
            ]
            basal_lengths = [
                sum(list(contacts[contacts["type"] == "BASAL"]["geometry"].length))
                for contacts in basal_contacts
            ]
            max_length = -1
            column = columns[0]
            best_sorter = sorters[0]
            for i in range(len(sorters)):
                if basal_lengths[i] > max_length:
                    max_length = basal_lengths[i]
                    column = columns[i]
                    best_sorter = sorters[i]
            logger.info(
                f"Best sorter {best_sorter.sorter_label} calculated contact length of {max_length}"
            )
            self.stratigraphic_column.column = column
        else:
            logger.info(f'Calculating stratigraphic column using sorter {self.sorter.sorter_label}')
            self.stratigraphic_column.column = self.sorter.sort(
                self.stratigraphic_column.stratigraphicUnits,
                self.map2model.get_unit_unit_relationships(),
                self.map_data.contacts,
                self.map_data,
            )

    @beartype.beartype
    def set_thickness_calculator(
        self, thickness_calculator: Union['ThicknessCalculator', List['ThicknessCalculator']]
    ) -> None:
        """
        Sets the thickness_calculator attribute for the object.

        If a single instance of ThicknessCalculator is passed, it wraps it in a list.
        If a list of ThicknessCalculator instances is passed, it validates that all elements
        are instances of ThicknessCalculator before setting the attribute.

        Args:
            thickness_calculator (ThicknessCalculator or list of ThicknessCalculator):
            An instance or a list of ThicknessCalculator objects.

        Raises:
            TypeError: If the provided thickness_calculator is not an instance of
                    ThicknessCalculator or a list of such instances.
        """
        if isinstance(thickness_calculator, ThicknessCalculator):
            thickness_calculator = [thickness_calculator]

        # Now check if thickness_calculator is a list of valid instances
        if not isinstance(thickness_calculator, list) or not all(
            isinstance(tc, ThicknessCalculator) for tc in thickness_calculator
        ):
            raise TypeError(
                "All items must be instances of ThicknessCalculator or a single ThicknessCalculator instance."
            )

        # Finally, set the calculators
        self.thickness_calculator = thickness_calculator

    def get_thickness_calculator(self) -> List[str]:
        """
        Retrieves the thickness_calculator_label from the thickness_calculator attribute.

        This method checks if the thickness_calculator attribute is a list or a single object:
        - If it's a list of ThicknessCalculator objects, it returns a list of their labels.
        - If it's a single ThicknessCalculator object, it returns the label as a single-item list.
        - If neither, it raises a TypeError.

        Returns:
            list: A list of thickness_calculator_label(s) from the ThicknessCalculator object(s).

        Raises:
            TypeError: If thickness_calculator is neither a list of objects nor a single object
                    with a 'thickness_calculator_label' attribute.
        """

        if isinstance(self.thickness_calculator, list):
            # If it's a list, return labels from all items
            return [
                calculator.thickness_calculator_label for calculator in self.thickness_calculator
            ]
        elif hasattr(self.thickness_calculator, 'thickness_calculator_label'):
            # If it's a single object, return the label as a list
            return [self.thickness_calculator.thickness_calculator_label]
        else:
            raise TypeError(
                "self.thickness_calculator must be either a list of objects or a single object with a thickness_calculator_label attribute"
            )

    def calculate_unit_thicknesses(self):
        """
        Calculates the unit thickness statistics (mean, median, standard deviation) for each stratigraphic unit
        in the stratigraphic column using the provided thickness calculators.

        For each calculator in the `thickness_calculator` list:
        - Computes the thickness statistics using the `compute()` method of each calculator.
        - Repeats the computed results to match the number of rows in the stratigraphic units.
        - Appends these results as new columns to the `stratigraphicUnits` dataframe.

        The new columns added for each calculator will be named in the format:
        - {calculator_label}_mean
        - {calculator_label}_median
        - {calculator_label}_stddev

        Additionally, stores the labels of the calculators in the `thickness_calculator_labels` attribute.

        Returns:
            None

        Raises:
            None
        """

        labels = []

        for calculator in self.thickness_calculator:

            result = calculator.compute(
                self.stratigraphic_column.stratigraphicUnits,
                self.stratigraphic_column.column,
                self.map_data.basal_contacts,
                self.structure_samples,
                self.map_data,
            )[['ThicknessMean', 'ThicknessMedian', 'ThicknessStdDev']].to_numpy()

            label = calculator.thickness_calculator_label
            labels.append(label)

            # Repeat the results for the number of rows in stratigraphicUnits
            num_rows = self.stratigraphic_column.stratigraphicUnits.shape[0]
            repeated_result = numpy.tile(result, (num_rows // result.shape[0], 1))

            # Append the repeated results to the lists
            mean_col_name = f"{label}_mean"
            median_col_name = f"{label}_median"
            stddev_col_name = f"{label}_stddev"

            # Attach the results as new columns to the stratigraphic column dataframe
            self.stratigraphic_column.stratigraphicUnits[mean_col_name] = repeated_result[:, 0]
            self.stratigraphic_column.stratigraphicUnits[median_col_name] = repeated_result[:, 1]
            self.stratigraphic_column.stratigraphicUnits[stddev_col_name] = repeated_result[:, 2]

        self.thickness_calculator_labels = labels
        if self.active_thickness is None:
            self.active_thickness = labels[0]
            
    def calculate_fault_orientations(self):
        if self.map_data.get_map_data(Datatype.FAULT_ORIENTATION) is not None:
            logger.info(f"Calculating fault orientations using {self.fault_orientation.label}")
            self.fault_orientations = self.fault_orientation.calculate(
                self.map_data.get_map_data(Datatype.FAULT),
                self.map_data.get_map_data(Datatype.FAULT_ORIENTATION),
                self.map_data,
            )
            self.map_data.get_value_from_raster_df(Datatype.DTM, self.fault_orientations)
        else:
            logger.warning(
                "No fault orientation data found, skipping fault orientation calculation"
            )

    def apply_colour_to_units(self):
        """
        Apply the clut file to the units in the stratigraphic column
        """
        self.stratigraphic_column.stratigraphicUnits = self.map_data.colour_units(
            self.stratigraphic_column.stratigraphicUnits
        )

    def sort_stratigraphic_column(self):
        """
        Sort the units in the stratigraphic column data structure to match the column order
        """
        logger.info('Sorting stratigraphic column')
        self.stratigraphic_column.sort_from_relationship_list(self.stratigraphic_column.column)

    def summarise_fault_data(self):
        """
        Use the fault shapefile to make a summary of each fault by name
        """
        self.map_data.get_value_from_raster_df(Datatype.DTM, self.fault_samples)

        self.deformation_history.summarise_data(self.fault_samples)
        self.deformation_history.faults = self.throw_calculator.compute(
            self.deformation_history.faults,
            self.stratigraphic_column.column,
            self.map_data.basal_contacts,
            self.map_data,
        )
        logger.info(f'There are {self.deformation_history.faults.shape[0]} faults in the dataset')

    def run_all(self, user_defined_stratigraphic_column=None, take_best=False):
        """
        Runs the full map2loop process

        Args:
            user_defined_stratigraphic_column (None or list, optional):
                A user fed list that overrides the stratigraphic column sorter. Defaults to None.
        """
        logger.info('Running all map2loop processes')
        if user_defined_stratigraphic_column is not None:
            logger.info(f'User defined stratigraphic column: {user_defined_stratigraphic_column}')

        # Calculate contacts before stratigraphic column
        self.map_data.extract_all_contacts()

        # Calculate the stratigraphic column
        if issubclass(type(user_defined_stratigraphic_column), list):
            self.stratigraphic_column.column = user_defined_stratigraphic_column
            self.map2model.run()  # if we use a user defined stratigraphic column, we still need to calculate the results of map2model
        else:
            if user_defined_stratigraphic_column is not None:
                logger.warning(
                    f"user_defined_stratigraphic_column is not of type list and is {type(user_defined_stratigraphic_column)}. Attempting to calculate column"
                )  # why not try casting to a list?
            self.calculate_stratigraphic_order(take_best)
        self.sort_stratigraphic_column()

        # Calculate basal contacts based on stratigraphic column
        self.extract_geology_contacts()
        self.sample_map_data()
        self.calculate_unit_thicknesses()
        self.calculate_fault_orientations()
        self.summarise_fault_data()
        self.apply_colour_to_units()
        self.save_into_projectfile()

    def save_into_projectfile(self):
        """
        Creates or updates a loop project file with all the data extracted from the map2loop process
        """
        # Open project file
        logger.info('Saving data into loop project file')
        if not self.loop_filename:
            logger.info('No loop project file specified, creating a new one')
            self.loop_filename = os.path.join(
                self.map_data.tmp_path, os.path.basename(self.map_data.tmp_path) + ".loop3d"
            )

        file_exists = os.path.isfile(self.loop_filename)

        if file_exists:
            if self.overwrite_lpf:
                logger.info('Overwriting existing loop project file')
                try:
                    os.remove(self.loop_filename)
                    file_exists = False
                    logger.info(f"\nExisting file '{self.loop_filename}' was successfully deleted.")
                except Exception as e:
                    logger.error(f"\nFailed to delete existing file '{self.loop_filename}': {e}")
                    raise e
            else:
                logger.error(
                    f"\nThere is an existing '{self.loop_filename}' with the same name as specified in project. map2loop process may fail. Set 'overwrite_loopprojectfile' to True to avoid this"
                )
                return

        # Initialize the LoopProjectFile
        if not file_exists:
            LPF.CreateBasic(self.loop_filename)

        version_mismatch = False
        existing_extents = None

        if file_exists:
            file_version = LPF.Get(self.loop_filename, "version", verbose=False)
            if file_version["errorFlag"] is True:
                logger.error(f"Error: {file_version['errorString']}")
                logger.error(
                    f"       Cannot export loop project file as current file of name {self.loop_filename} is not a loop project file"
                )
                raise Exception(
                    f"Cannot export loop project file as current file of name {self.loop_filename} is not a loop project file"
                )

            else:
                version_mismatch = file_version["value"] != LPF.LoopVersion()
                if version_mismatch:
                    logger.warning(
                        f"Mismatched loop project file versions {LPF.LoopVersion()} and {file_version}, old version will be replaced"
                    )
            resp = LPF.Get(self.loop_filename, "extents")
            if not resp["errorFlag"]:
                existing_extents = resp["value"]

        # Save extents
        if existing_extents is None:
            LPF.Set(
                self.loop_filename,
                "extents",
                geodesic=[-180, -179, 0, 1],
                utm=[
                    1,
                    1,
                    self.map_data.bounding_box["minx"],
                    self.map_data.bounding_box["maxx"],
                    self.map_data.bounding_box["miny"],
                    self.map_data.bounding_box["maxy"],
                ],
                depth=[self.map_data.bounding_box["top"], self.map_data.bounding_box["base"]],
                spacing=[1000, 1000, 500],
                preference="utm",
                epsg=self.map_data.get_working_projection(),
            )
        else:
            # TODO: Check loopfile extents match project extents before continuing
            # if mismatch on extents warn the user and create new file
            LPF.Set(self.loop_filename, "extents", **existing_extents)

        # Save unit information
        stratigraphic_data = numpy.zeros(
            len(self.stratigraphic_column.stratigraphicUnits), LPF.stratigraphicLayerType
        )
        stratigraphic_thicknesses = numpy.zeros(
            len(self.stratigraphic_column.stratigraphicUnits), LPF.stratigraphicThicknessType)
        
        stratigraphic_data["layerId"] = self.stratigraphic_column.stratigraphicUnits["layerId"]
        stratigraphic_data["minAge"] = self.stratigraphic_column.stratigraphicUnits["minAge"]
        stratigraphic_data["maxAge"] = self.stratigraphic_column.stratigraphicUnits["maxAge"]
        stratigraphic_data["name"] = self.stratigraphic_column.stratigraphicUnits["name"]
        stratigraphic_data["group"] = self.stratigraphic_column.stratigraphicUnits["group"]
        stratigraphic_data["enabled"] = 1

        stratigraphic_thicknesses['name']= self.stratigraphic_column.stratigraphicUnits["name"]
        
        # store all of the thickness estimates in a separate table
        for i, label in enumerate(self.thickness_calculator_labels):
            stratigraphic_thicknesses[f'thickness{i+1}_mean'] = self.stratigraphic_column.stratigraphicUnits.get(f'{label}_mean',0)
            stratigraphic_thicknesses[f'thickness{i+1}_median'] = self.stratigraphic_column.stratigraphicUnits.get(f'{label}_median',0)
            stratigraphic_thicknesses[f'thickness{i+1}_stddev'] = self.stratigraphic_column.stratigraphicUnits.get(f'{label}_stddev',0)
        
        # store the active thickness calculator as the default thickness
        stratigraphic_data["ThicknessMean"] = self.stratigraphic_column.stratigraphicUnits.get(f'{self.active_thickness}_mean',0)
        stratigraphic_data["ThicknessMedian"] = self.stratigraphic_column.stratigraphicUnits.get(f'{self.active_thickness}_median',0)
        stratigraphic_data["ThicknessStdDev"] = self.stratigraphic_column.stratigraphicUnits.get(f'{self.active_thickness}_stddev',0) 

        # Assign colours to startigraphic data
        stratigraphic_data["colour1Red"] = [
            int(a[1:3], 16) for a in self.stratigraphic_column.stratigraphicUnits["colour"]
        ]
        stratigraphic_data["colour1Green"] = [
            int(a[3:5], 16) for a in self.stratigraphic_column.stratigraphicUnits["colour"]
        ]
        stratigraphic_data["colour1Blue"] = [
            int(a[5:7], 16) for a in self.stratigraphic_column.stratigraphicUnits["colour"]
        ]
        stratigraphic_data["colour2Red"] = [int(a * 0.95) for a in stratigraphic_data["colour1Red"]]

        stratigraphic_data["colour2Green"] = [
            int(a * 0.95) for a in stratigraphic_data["colour1Green"]
        ]
        stratigraphic_data["colour2Blue"] = [
            int(a * 0.95) for a in stratigraphic_data["colour1Blue"]
        ]
        
        n_thick_calcs = len(self.thickness_calculator_labels)
        # get thickness calculator labels, and fill up with None if empty values up to 5 placeholders
        while len(self.thickness_calculator_labels) < 5:
            self.thickness_calculator_labels.append("None")

        headers = 'name;'+';'.join([f'{l}_mean;{l}_median;{l}_stddev' for l in self.thickness_calculator_labels[:5]])
        headers = headers.split(';') # split into list

        # save into LPF
        LPF.Set(
            self.loop_filename,
            "stratigraphicLog",
            data=stratigraphic_data,
            verbose=False,
        )
        LPF.Set(self.loop_filename,
                "stratigraphicThicknesses",
                data=stratigraphic_thicknesses,
                headers=headers,
                ncols=1+3*n_thick_calcs, # index and mean, median, stddev for each thickness calculator
                verbose=False)

        # Save contacts
        contacts_data = numpy.zeros(len(self.map_data.sampled_contacts), LPF.contactObservationType)
        contacts_data["layerId"] = self.map_data.sampled_contacts["ID"]
        contacts_data["easting"] = self.map_data.sampled_contacts["X"]
        contacts_data["northing"] = self.map_data.sampled_contacts["Y"]
        contacts_data["altitude"] = self.map_data.sampled_contacts["Z"]
        contacts_data["featureId"] = self.map_data.sampled_contacts["featureId"]
        LPF.Set(self.loop_filename, "contacts", data=contacts_data)

        # Save fault trace information
        faults_obs_data = numpy.zeros(
            len(self.fault_samples) + len(self.fault_orientations), LPF.faultObservationType
        )
        faults_obs_data["val"] = numpy.nan
        faults_obs_data["eventId"][0 : len(self.fault_samples)] = self.fault_samples["ID"]
        faults_obs_data["easting"][0 : len(self.fault_samples)] = self.fault_samples["X"]
        faults_obs_data["northing"][0 : len(self.fault_samples)] = self.fault_samples["Y"]
        faults_obs_data["altitude"][0 : len(self.fault_samples)] = self.fault_samples["Z"]
        faults_obs_data["featureId"][0 : len(self.fault_samples)] = self.fault_samples["featureId"]
        faults_obs_data["dipDir"][0 : len(self.fault_samples)] = numpy.nan
        faults_obs_data["dip"][0 : len(self.fault_samples)] = numpy.nan
        faults_obs_data["posOnly"][0 : len(self.fault_samples)] = 1
        faults_obs_data[
            "displacement"
        ] = 100  # self.fault_samples["DISPLACEMENT"] #TODO remove note needed

        faults_obs_data["eventId"][len(self.fault_samples) :] = self.fault_orientations["ID"]
        faults_obs_data["easting"][len(self.fault_samples) :] = self.fault_orientations["X"]
        faults_obs_data["northing"][len(self.fault_samples) :] = self.fault_orientations["Y"]
        faults_obs_data["altitude"][len(self.fault_samples) :] = self.fault_orientations["Z"]
        faults_obs_data["featureId"][len(self.fault_samples) :] = self.fault_orientations[
            "featureId"
        ]
        faults_obs_data["dipDir"][len(self.fault_samples) :] = self.fault_orientations["DIPDIR"]
        faults_obs_data["dip"][len(self.fault_samples) :] = self.fault_orientations["DIP"]
        faults_obs_data["posOnly"][len(self.fault_samples) :] = 0
        LPF.Set(self.loop_filename, "faultObservations", data=faults_obs_data)

        faults = self.deformation_history.get_faults_for_export()
        faults_data = numpy.zeros(len(faults), LPF.faultEventType)
        faults_data["eventId"] = faults["eventId"]
        faults_data["name"] = faults["name"]
        faults_data["minAge"] = faults["minAge"]
        faults_data["maxAge"] = faults["maxAge"]
        faults_data["group"] = faults["group"]
        faults_data["supergroup"] = faults["supergroup"]
        faults_data["avgDisplacement"] = faults["avgDisplacement"]
        faults_data["avgDownthrowDir"] = faults["avgDownthrowDir"]
        faults_data["influenceDistance"] = faults["influenceDistance"]
        faults_data["verticalRadius"] = faults["verticalRadius"]
        faults_data["horizontalRadius"] = faults["horizontalRadius"]
        faults_data["colour"] = faults["colour"]
        faults_data["centreEasting"] = faults["centreX"]
        faults_data["centreNorthing"] = faults["centreY"]
        faults_data["centreAltitude"] = faults["centreZ"]
        faults_data["avgSlipDirEasting"] = faults["avgSlipDirX"]
        faults_data["avgSlipDirNorthing"] = faults["avgSlipDirY"]
        faults_data["avgSlipDirAltitude"] = faults["avgSlipDirZ"]
        faults_data["avgNormalEasting"] = faults["avgNormalX"]
        faults_data["avgNormalNorthing"] = faults["avgNormalY"]
        faults_data["avgNormalAltitude"] = faults["avgNormalZ"]
        LPF.Set(self.loop_filename, "faultLog", data=faults_data)

        # Save structural information
        observations = numpy.zeros(len(self.structure_samples), LPF.stratigraphicObservationType)
        observations["layer"] = "s0"
        observations["layerId"] = self.structure_samples["layerID"]
        observations["easting"] = self.structure_samples["X"]
        observations["northing"] = self.structure_samples["Y"]
        observations["altitude"] = self.structure_samples["Z"]
        observations["dipDir"] = self.structure_samples["DIPDIR"]
        observations["dip"] = self.structure_samples["DIP"]
        observations["dipPolarity"] = self.structure_samples["OVERTURNED"]
        LPF.Set(self.loop_filename, "stratigraphicObservations", data=observations)

        if self.map2model.fault_fault_relationships is not None:
            ff_relationships = self.deformation_history.get_fault_relationships_with_ids(
                self.map2model.fault_fault_relationships
            )
            relationships = numpy.zeros(len(ff_relationships), LPF.eventRelationshipType)

            relationships["eventId1"] = ff_relationships["eventId1"]
            relationships["eventId2"] = ff_relationships["eventId2"]
            relationships["bidirectional"] = True
            relationships["angle"] = ff_relationships["Angle"]
            relationships["type"] = LPF.EventRelationshipType.FAULT_FAULT_ABUT
            logger.info("Adding fault relationships to projectfile")
            logger.info(f"Fault relationships: {relationships}")
            LPF.Set(self.loop_filename, "eventRelationships", data=relationships)

    @beartype.beartype
    def draw_geology_map(self, points: pandas.DataFrame = None, overlay: str = ""):
        """
        Plots the geology map with optional points or specific data

        Args:
            points (pandas.DataFrame, optional):
                A dataframe to overlay on the geology map (must contains "X" and "Y" columns). Defaults to None.
            overlay (str, optional):
                Layer of points to overlay (options are "contacts", "basal_contacts", "orientations", "faults"). Defaults to "".
        """
        colour_lookup = (
            self.stratigraphic_column.stratigraphicUnits[["name", "colour"]]
            .set_index("name")
            .to_dict()["colour"]
        )
        geol = self.map_data.get_map_data(Datatype.GEOLOGY).copy()
        geol["colour"] = geol.apply(lambda row: colour_lookup[row.UNITNAME], axis=1)
        geol["colour_rgba"] = geol.apply(lambda row: hex_to_rgb(row["colour"]), axis=1)
        if points is None and overlay == "":
            geol.plot(color=geol["colour_rgba"])
            return
        else:
            base = geol.plot(color=geol["colour_rgba"])
        if overlay != "":
            if overlay == "basal_contacts":
                self.map_data.basal_contacts[self.map_data.basal_contacts["type"] == "BASAL"].plot(
                    ax=base
                )

                return
            elif overlay == "contacts":
                points = self.map_data.sampled_contacts
            elif overlay == "orientations":
                points = self.structure_samples
            elif overlay == "faults":
                points = self.fault_samples
            else:
                print(f"Invalid overlay option {overlay}")
                return
        gdf = geopandas.GeoDataFrame(
            points, geometry=geopandas.points_from_xy(points["X"], points["Y"], crs=geol.crs)
        )
        gdf.plot(ax=base, marker="o", color="red", markersize=5)

    @beartype.beartype
    def save_mapdata_to_files(self, save_path: str = ".", extension: str = ".shp.zip"):
        """
        Saves the map data frames to csv files

        Args:
            save_path (str, optional):
                The path to save the file to. Defaults to ".".
            extension (str, optional):
                An alternate extension to save the GeoDataFrame in. Defaults to ".csv".
        """
        if not os.path.exists(save_path):
            os.mkdir(save_path)
        self.map_data.save_all_map_data(save_path, extension)

    @beartype.beartype
    def save_geotiff_raster(
        self, filename: str = "test.tif", projection: str = "", pixel_size: int = 25
    ):
        """
        Saves the geology map to a geotiff

        Args:
            filename (str, optional):
                The filename of the geotiff file to save to. Defaults to "test.tif".
            projection (str, optional):
                A string of the format "EPSG:3857" that is the projection to output. Defaults to the project working projection
            pixel_size (int, optional):
                The size of a pixel in metres for the geotiff. Defaults to 25
        """
        colour_lookup = (
            self.stratigraphic_column.stratigraphicUnits[["name", "colour"]]
            .set_index("name")
            .to_dict()["colour"]
        )
        geol = self.map_data.get_map_data(Datatype.GEOLOGY).copy()
        geol["colour"] = geol.apply(lambda row: colour_lookup[row.UNITNAME], axis=1)
        geol["colour_red"] = geol.apply(lambda row: int(row["colour"][1:3], 16), axis=1)
        geol["colour_green"] = geol.apply(lambda row: int(row["colour"][3:5], 16), axis=1)
        geol["colour_blue"] = geol.apply(lambda row: int(row["colour"][5:7], 16), axis=1)
        source_ds = gdal.OpenEx(geol.to_json())
        source_layer = source_ds.GetLayer()
        x_min, x_max, y_min, y_max = source_layer.GetExtent()

        # Create the destination data source
        x_res = int((x_max - x_min) / pixel_size)
        y_res = int((y_max - y_min) / pixel_size)
        target_ds = gdal.GetDriverByName("GTiff").Create(filename, x_res, y_res, 4, gdal.GDT_Byte)
        target_ds.SetGeoTransform((x_min, pixel_size, 0, y_max, 0, -pixel_size))
        band = target_ds.GetRasterBand(1)
        band.SetNoDataValue(0)

        # Rasterize
        gdal.RasterizeLayer(target_ds, [1], source_layer, options=["ATTRIBUTE=colour_red"])
        gdal.RasterizeLayer(target_ds, [2], source_layer, options=["ATTRIBUTE=colour_green"])
        gdal.RasterizeLayer(target_ds, [3], source_layer, options=["ATTRIBUTE=colour_blue"])
        gdal.RasterizeLayer(target_ds, [4], source_layer, burn_values=[255])
        if re.search("^epsg:[0-9]+$", projection.lower()):
            print("Projection is :", projection)
            target_ds.SetProjection(projection)
        else:
            print("CRS is:", geol.crs.to_string())
            target_ds.SetProjection(geol.crs.to_string())
        target_ds = None
        source_layer = None
        source_ds = None<|MERGE_RESOLUTION|>--- conflicted
+++ resolved
@@ -145,10 +145,6 @@
         self.fold_samples = pandas.DataFrame(columns=["ID", "X", "Y", "Z", "featureId"])
         self.geology_samples = pandas.DataFrame(columns=["ID", "X", "Y", "Z", "featureId"])
 
-<<<<<<< HEAD
-=======
-        
->>>>>>> 1760a904
         # Check for alternate config filenames in kwargs
         if "metadata_filename" in kwargs and config_filename == "":
             config_filename = kwargs["metadata_filename"]
@@ -205,33 +201,18 @@
             self.map_data.set_filename(Datatype.DTM, dtm_filename)
         if fault_orientation_filename != "":
             self.map_data.set_filename(Datatype.FAULT_ORIENTATION, fault_orientation_filename)
-<<<<<<< HEAD
-
-        if config_filename != "":
-            if clut_file_legacy:
-                logger.warning(
-                    "DEPRECATION: Legacy files are deprecated and their use will be removed in v3.2"
-                )
-
-            self.map_data.set_config_filename(config_filename, legacy_format=clut_file_legacy)
-
-=======
        
         if config_filename != "":
             self.map_data.set_config_filename(config_filename)
 
->>>>>>> 1760a904
         if config_dictionary != {}:
             self.map_data.config.update_from_dictionary(config_dictionary)
             
         if clut_filename != "":
             self.map_data.set_colour_filename(clut_filename)
-<<<<<<< HEAD
-=======
             
 
         
->>>>>>> 1760a904
         # Load all data (both shape and raster)
         self.map_data.load_all_map_data()
 
@@ -426,7 +407,6 @@
             float: The cutoff length
         """
         return float(self.map_data.config.fault_config['minimum_fault_length'])
-<<<<<<< HEAD
 
     @beartype.beartype    
     def set_active_thickness(self, thickness_calculator: ThicknessCalculator):
@@ -452,33 +432,6 @@
         """
         Retrieves the active_thickness attribute.
 
-=======
-
-    @beartype.beartype    
-    def set_active_thickness(self, thickness_calculator: ThicknessCalculator):
-        """
-        Sets the active_thickness attribute based on the provided thickness_calculator.
-        Args:
-            thickness_calculator (object or str): The thickness calculator object or its label.
-                If an object is provided, it should have a 'thickness_calculator_label' attribute.
-        Returns:
-            None
-        Raises:
-            ValueError: If the thickness calculator label cannot be determined.
-        """
-        
-        try:
-            label = thickness_calculator.thickness_calculator_label
-        except AttributeError:
-            raise ValueError("The provided thickness calculator object does not have a 'thickness_calculator_label' attribute.")
-        self.active_thickness = label
-    
-    @beartype.beartype
-    def get_active_thickness(self) -> str:
-        """
-        Retrieves the active_thickness attribute.
-
->>>>>>> 1760a904
         Returns:
             str: The label of the active thickness calculator.
         """
