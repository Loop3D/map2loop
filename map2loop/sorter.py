from abc import ABC, abstractmethod
import beartype
import pandas
import numpy as np
import math
from .mapdata import MapData
from typing import Union

from .logging import getLogger

logger = getLogger(__name__)

class Sorter(ABC):
    """
    Base Class of Sorter used to force structure of Sorter

    Args:
        ABC (ABC): Derived from Abstract Base Class
    """

    def __init__(self):
        """
        Initialiser of for Sorter
        """
        self.sorter_label = "SorterBaseClass"

    def type(self):
        """
        Getter for subclass type label

        Returns:
            str: Name of subclass
        """
        return self.sorter_label

    @beartype.beartype
    @abstractmethod
    def sort(
        self,
        units: pandas.DataFrame,
        unit_relationships: pandas.DataFrame,
        stratigraphic_order_hint: list,
        contacts: pandas.DataFrame,
        map_data: MapData,
    ) -> list:
        """
        Execute sorter method (abstract method)

        Args:
            units (pandas.DataFrame): the data frame to sort (columns must contain ["layerId", "name", "minAge", "maxAge", "group"])
            units_relationships (pandas.DataFrame): the relationships between units (columns must contain ["Index1", "Unitname1", "Index2", "Unitname2"])
            stratigraphic_order_hint (list): a list of unit names to be used as a hint to sorting the units
            contacts (pandas.DataFrame): unit contacts with length of the contacts in metres
            map_data (map2loop.MapData): a catchall so that access to all map data is available

        Returns:
            list: sorted list of unit names
        """
        pass


class SorterUseHint(Sorter):
    """
    Sorter class which only returns the hint (no algorithm for sorting is done in this class)
    """

    def __init__(self):
        """
        Initialiser for use hint sorter
        """
        self.sorter_label = "SorterUseHint"

    @beartype.beartype
    def sort(
        self,
        units: pandas.DataFrame,
        unit_relationships: pandas.DataFrame,
        stratigraphic_order_hint: list,
        contacts: pandas.DataFrame,
        map_data: MapData,
    ) -> list:
        """
        Execute sorter method takes unit data, relationships and a hint and returns the sorted unit names based on this algorithm.
        In this case it purely returns the hint list

        Args:
            units (pandas.DataFrame): the data frame to sort
            units_relationships (pandas.DataFrame): the relationships between units
            stratigraphic_order_hint (list): a list of unit names to use as a hint to sorting the units
            contacts (pandas.DataFrame): unit contacts with length of the contacts in metres
            map_data (map2loop.MapData): a catchall so that access to all map data is available

        Returns:
            list: the sorted unit names
        """
        logger.info('Stratigraphic order calculated using provided hint')
        logger.info(','.join(stratigraphic_order_hint))
        return stratigraphic_order_hint


class SorterUseNetworkX(Sorter):
    """
    Sorter class which returns a sorted list of units based on the unit relationships using a topological graph sorting algorithm
    """

    def __init__(self):
        """
        Initialiser for networkx graph sorter
        """
        self.sorter_label = "SorterUseNetworkX"

    @beartype.beartype
    def sort(
        self,
        units: pandas.DataFrame,
        unit_relationships: pandas.DataFrame,
        stratigraphic_order_hint: list,
        contacts: pandas.DataFrame,
        map_data: MapData,
    ) -> list:
        """
        Execute sorter method takes unit data, relationships and a hint and returns the sorted unit names based on this algorithm.

        Args:
            units (pandas.DataFrame): the data frame to sort
            units_relationships (pandas.DataFrame): the relationships between units
            stratigraphic_order_hint (list): a list of unit names to use as a hint to sorting the units
            contacts (pandas.DataFrame): unit contacts with length of the contacts in metres
            map_data (map2loop.MapData): a catchall so that access to all map data is available

        Returns:
            list: the sorted unit names
        """
        try:
            import networkx as nx
        except Exception:
            logger.error("Cannot import networkx module, defaulting to SorterUseHint")
            return stratigraphic_order_hint

        graph = nx.DiGraph()
        for row in units.iterrows():
            graph.add_node(int(row[1]["layerId"]), name=row[1]["name"])
        for row in unit_relationships.iterrows():
            graph.add_edge(row[1]["Index1"], row[1]["Index2"])

        cycles = list(nx.simple_cycles(graph))
        for i in range(0, len(cycles)):
            if graph.has_edge(cycles[i][0], cycles[i][1]):
                graph.remove_edge(cycles[i][0], cycles[i][1])
                logger.warning(
                    " SorterUseNetworkX: Cycle found and contact edge removed:",
                    units["name"][cycles[i][0]],
                    units["name"][cycles[i][1]],
                )

        indexes = list(nx.topological_sort(graph))
        order = [units["name"][i] for i in list(indexes)]
        logger.info("Stratigraphic order calculated using networkx topological sort")
        logger.info(','.join(order))
        return order


class SorterAgeBased(Sorter):
    """
    Sorter class which returns a sorted list of units based on the min and max ages of the units
    """

    def __init__(self):
        """
        Initialiser for age based sorter
        """
        self.sorter_label = "SorterAgeBased"

    def sort(
        self,
        units: pandas.DataFrame,
        unit_relationships: pandas.DataFrame,
        stratigraphic_order_hint: list,
        contacts: pandas.DataFrame,
        map_data: MapData,
    ) -> list:
        """
        Execute sorter method takes unit data, relationships and a hint and returns the sorted unit names based on this algorithm.

        Args:
            units (pandas.DataFrame): the data frame to sort
            units_relationships (pandas.DataFrame): the relationships between units
            stratigraphic_order_hint (list): a list of unit names to use as a hint to sorting the units
            contacts (pandas.DataFrame): unit contacts with length of the contacts in metres
            map_data (map2loop.MapData): a catchall so that access to all map data is available

        Returns:
            list: the sorted unit names
        """
        logger.info("Calling age based sorter")
        sorted_units = units.copy()
        if "minAge" in units.columns and "maxAge" in units.columns:
            print(sorted_units["minAge"], sorted_units["maxAge"])
            sorted_units["meanAge"] = sorted_units.apply(
                lambda row: (row["minAge"] + row["maxAge"]) / 2.0, axis=1
            )
        else:
            sorted_units["meanAge"] = 0
        if "group" in units.columns:
            sorted_units = sorted_units.sort_values(by=["group", "meanAge"])
        else:
            sorted_units = sorted_units.sort_values(by=["meanAge"])
        logger.info("Stratigraphic order calculated using age based sorting")
        for _i, row in sorted_units.iterrows():
            logger.info(f"{row['name']} - {row['minAge']} - {row['maxAge']}")
        

        return list(sorted_units["name"])


class SorterAlpha(Sorter):
    """
    Sorter class which returns a sorted list of units based on the adjacency of units
    prioritising the units with lower number of contacting units
    """

    def __init__(self):
        """
        Initialiser for adjacency based sorter
        """
        self.sorter_label = "SorterAlpha"

    def sort(
        self,
        units: pandas.DataFrame,
        unit_relationships: pandas.DataFrame,
        stratigraphic_order_hint: list,
        contacts: pandas.DataFrame,
        map_data: MapData,
    ) -> list:
        """
        Execute sorter method takes unit data, relationships and a hint and returns the sorted unit names based on this algorithm.

        Args:
            units (pandas.DataFrame): the data frame to sort
            units_relationships (pandas.DataFrame): the relationships between units
            stratigraphic_order_hint (list): a list of unit names to use as a hint to sorting the units
            contacts (pandas.DataFrame): unit contacts with length of the contacts in metres
            map_data (map2loop.MapData): a catchall so that access to all map data is available

        Returns:
            list: the sorted unit names
        """
        try:
            import networkx as nx
        except Exception:
            logger.warning("Cannot import networkx module, defaulting to SorterUseHint")
            return stratigraphic_order_hint

        contacts = contacts.sort_values(by="length", ascending=False)[
            ["UNITNAME_1", "UNITNAME_2", "length"]
        ]
        units = list(units["name"].unique())
        graph = nx.Graph()
        for unit in units:
            graph.add_node(unit, name=unit)
        max_weight = max(list(contacts["length"])) + 1
        for _, row in contacts.iterrows():
            graph.add_edge(
                row["UNITNAME_1"], row["UNITNAME_2"], weight=int(max_weight - row["length"])
            )

        cnode = None
        new_graph = nx.DiGraph()
        while graph.number_of_nodes() > 0:
            if cnode is None:
                df = pandas.DataFrame(columns=["unit", "num_neighbours"])
                df["unit"] = list(graph.nodes)
                df["num_neighbours"] = df.apply(
                    lambda row: len(list(graph.neighbors(row["unit"]))), axis=1
                )
                df.sort_values(by=["num_neighbours"], inplace=True)
                df.reset_index(inplace=True, drop=True)
                cnode = df["unit"][0]
                new_graph.add_node(cnode)
            neighbour_edge_count = {}
            for neighbour in list(graph.neighbors(cnode)):
                neighbour_edge_count[neighbour] = len(list(graph.neighbors(neighbour)))
            if len(neighbour_edge_count) == 0:
                graph.remove_node(cnode)
                cnode = None
            else:
                node_with_min_edges = min(neighbour_edge_count, key=neighbour_edge_count.get)
                if neighbour_edge_count[node_with_min_edges] < 2:
                    new_graph.add_node(node_with_min_edges)
                    new_graph.add_edge(cnode, node_with_min_edges)
                    graph.remove_node(node_with_min_edges)
                else:
                    new_graph.add_node(node_with_min_edges)
                    new_graph.add_edge(cnode, node_with_min_edges)
                    graph.remove_node(cnode)
                    cnode = node_with_min_edges
<<<<<<< HEAD
        order = list(nx.topological_sort(new_graph))
        logger.info("Stratigraphic order calculated using adjacency based sorting")
        logger.info(','.join(order))
=======
        order = list(reversed(list(nx.topological_sort(new_graph))))
>>>>>>> baf96dfc
        return order


class SorterMaximiseContacts(Sorter):
    """
    Sorter class which returns a sorted list of units based on the adjacency of units
    prioritising the maximum length of each contact
    """

    def __init__(self):
        """
        Initialiser for adjacency based sorter

        """
        self.sorter_label = "SorterMaximiseContacts"
        # variables for visualising/interrogating the sorter
        self.graph = None
        self.route = None
        self.directed_graph = None

    def sort(
        self,
        units: pandas.DataFrame,
        unit_relationships: pandas.DataFrame,
        stratigraphic_order_hint: list,
        contacts: pandas.DataFrame,
        map_data: MapData,
    ) -> list:
        """
        Execute sorter method takes unit data, relationships and a hint and returns the sorted unit names based on this algorithm.

        Args:
            units (pandas.DataFrame): the data frame to sort
            units_relationships (pandas.DataFrame): the relationships between units
            stratigraphic_order_hint (list): a list of unit names to use as a hint to sorting the units
            contacts (pandas.DataFrame): unit contacts with length of the contacts in metres
            map_data (map2loop.MapData): a catchall so that access to all map data is available

        Returns:
            list: the sorted unit names
        """
        try:
            import networkx as nx
            import networkx.algorithms.approximation as nx_app
        except Exception:
            logger.warning("Cannot import networkx module, defaulting to SorterUseHint")
            return stratigraphic_order_hint

        sorted_contacts = contacts.sort_values(by="length", ascending=False)
        self.graph = nx.Graph()
        units = list(units["name"].unique())
        for unit in units:
            ## some units may not have any contacts e.g. if they are intrusives or sills. If we leave this then the
            ## sorter crashes
            if (
                unit not in sorted_contacts['UNITNAME_1']
                or unit not in sorted_contacts['UNITNAME_2']
            ):
                continue
            self.graph.add_node(unit, name=unit)

        max_weight = max(list(sorted_contacts["length"])) + 1
        sorted_contacts['length'] /= max_weight
        for _, row in sorted_contacts.iterrows():
            self.graph.add_edge(row["UNITNAME_1"], row["UNITNAME_2"], weight=(1 - row["length"]))

        self.route = nx_app.traveling_salesman_problem(self.graph)
        edge_list = list(nx.utils.pairwise(self.route))
        self.directed_graph = nx.DiGraph()
        self.directed_graph.add_node(edge_list[0][0])
        for edge in edge_list:
<<<<<<< HEAD
            if edge[1] not in dg.nodes():
                dg.add_node(edge[1])
                dg.add_edge(edge[0], edge[1])
        order =  list(nx.dfs_preorder_nodes(dg, source=list(dg.nodes())[0]))

        logger.info("Stratigraphic order calculated using adjacency based sorting")
        logger.info(','.join(order))
        return order
=======
            if edge[1] not in self.directed_graph.nodes():
                self.directed_graph.add_node(edge[1])
                self.directed_graph.add_edge(edge[0], edge[1])
        # we need to reverse the order of the graph to get the correct order
        return list(
            reversed(
                list(
                    nx.dfs_preorder_nodes(
                        self.directed_graph, source=list(self.directed_graph.nodes())[0]
                    )
                )
            )
        )
>>>>>>> baf96dfc


class SorterObservationProjections(Sorter):
    """
    Sorter class which returns a sorted list of units based on the adjacency of units
    using the direction of observations to predict which unit is adjacent to the current one
    """

    def __init__(self, length: Union[float, int] = 1000):
        """
        Initialiser for adjacency based sorter

        Args:
            length (int): the length of the projection in metres
        """
        self.sorter_label = "SorterObservationProjections"
        self.length = length
        self.lines = []

    def sort(
        self,
        units: pandas.DataFrame,
        unit_relationships: pandas.DataFrame,
        stratigraphic_order_hint: list,
        contacts: pandas.DataFrame,
        map_data: MapData,
    ) -> list:
        """
        Execute sorter method takes unit data, relationships and a hint and returns the sorted unit names based on this algorithm.

        Args:
            units (pandas.DataFrame): the data frame to sort
            units_relationships (pandas.DataFrame): the relationships between units
            stratigraphic_order_hint (list): a list of unit names to use as a hint to sorting the units
            contacts (pandas.DataFrame): unit contacts with length of the contacts in metres
            map_data (map2loop.MapData): a catchall so that access to all map data is available

        Returns:
            list: the sorted unit names
        """
        try:
            import networkx as nx
            import networkx.algorithms.approximation as nx_app
            from shapely.geometry import LineString, Point
            from map2loop.m2l_enums import Datatype
        except Exception:
            logger.warning("Cannot import networkx module, defaulting to SorterUseHint")
            return stratigraphic_order_hint

        geol = map_data.get_map_data(Datatype.GEOLOGY).copy()
        geol = geol.drop(geol.index[np.logical_or(geol["INTRUSIVE"], geol["SILL"])])
        orientations = map_data.get_map_data(Datatype.STRUCTURE).copy()

<<<<<<< HEAD
=======
        verbose = True
>>>>>>> baf96dfc

        # Create a map of maps to store younger/older observations
        ordered_unit_observations = []
        for _, row in orientations.iterrows():
            # get containing unit
            containing_unit = geol[geol.contains(row.geometry)]
            if len(containing_unit) > 1:
                logger.info(f"Orientation {row.ID} is within multiple units")
                logger.info(f"Check geology map around coordinates {row.geometry}")
                
            if len(containing_unit) < 1:
                logger.info(f"Orientation {row.ID} is not in a unit")
                logger.info(f"Check geology map around coordinates {row.geometry}")
            else:
                first_unit_name = containing_unit.iloc[0]["UNITNAME"]
                # Get units that a projected line passes through
                length = self.length
                dipDirRadians = row.DIPDIR * math.pi / 180.0
                dipRadians = row.DIP * math.pi / 180.0
                start = row.geometry
                end = Point(
                    start.x + math.sin(dipDirRadians) * length,
                    start.y + math.cos(dipDirRadians) * length,
                )
                line = LineString([start, end])
                self.lines.append(line)
                inter = geol[line.intersects(geol.geometry)]

                if len(inter) > 1:
                    intersect = line.intersection(inter.geometry.boundary)
                    # # Remove containing unit
                    intersect = intersect.drop(containing_unit.index)

                    # sort by distance from start point
                    sub = geol.loc[intersect.index].copy()
                    sub["distance"] = geol.distance(start)
                    sub = sub.sort_values(by="distance")

                    # Get first unit it hits and the point of intersection
                    second_unit_name = sub.iloc[0].UNITNAME

                    if intersect.loc[sub.index[0]].geom_type == "MultiPoint":
                        second_intersect_point = intersect.loc[sub.index[0]].geoms[0]
                    elif intersect.loc[sub.index[0]].geom_type == "Point":
                        second_intersect_point = intersect.loc[sub.index[0]]
                    else:
                        continue

                    # Get heights for intersection point and start of ray
                    height = map_data.get_value_from_raster(Datatype.DTM, start.x, start.y)
                    first_intersect_point = Point(start.x, start.y, height)
                    height = map_data.get_value_from_raster(
                        Datatype.DTM, second_intersect_point.x, second_intersect_point.y
                    )
                    second_intersect_point = Point(second_intersect_point.x, start.y, height)

                    # Check vertical difference between points and compare to projected dip angle
                    horizontal_dist = (
                        first_intersect_point.x - first_intersect_point.x,
                        second_intersect_point.y - first_intersect_point.y,
                    )
                    horizontal_dist = math.sqrt(horizontal_dist[0] ** 2 + horizontal_dist[1] ** 2)
                    projected_height = first_intersect_point.z + horizontal_dist * math.cos(
                        dipRadians
                    )

                    if second_intersect_point.z < projected_height:
                        ordered_unit_observations += [(first_unit_name, second_unit_name)]
                    else:
                        ordered_unit_observations += [(second_unit_name, first_unit_name)]
        self.ordered_unit_observations = ordered_unit_observations
        # Create a matrix of older versus younger frequency from observations
        unit_names = geol.UNITNAME.unique()
        df = pandas.DataFrame(0, index=unit_names, columns=unit_names)
        for younger, older in ordered_unit_observations:
            df.loc[younger, older] += 1
        max_value = max(df.max())

        # Using the older/younger matrix create a directed graph
        g = nx.DiGraph()
        remaining_units = unit_names
        for unit1 in unit_names:
            g.add_node(unit1)
        for unit1 in unit_names:
            remaining_units = remaining_units[1:]
            for unit2 in remaining_units:
                if unit1 != unit2:
                    weight = df.loc[unit1, unit2] - df.loc[unit2, unit1]
                    if weight < 0:
                        g.add_edge(unit1, unit2, weight=max_value + weight)
                    elif weight > 0:
                        g.add_edge(unit2, unit1, weight=max_value - weight)
                    if df.loc[unit1, unit2] > 0 and df.loc[unit2, unit1] > 0 and weight == 0:
                        # if both units have the same weight add a bidirectional edge
                        pass
                        print('')
                        g.add_edge(unit2, unit1, weight=max_value)
                        g.add_edge(unit1, unit2, weight=max_value)
        self.G = g
        # Link in unlinked units from contacts with max weight
        g_undirected = g.to_undirected()
        for unit in unit_names:
            if len(list(g_undirected.neighbors(unit))) < 1:
                mask1 = contacts["UNITNAME_1"] == unit
                mask2 = contacts["UNITNAME_2"] == unit
                for _, row in contacts[mask1 | mask2].iterrows():
                    if unit == row["UNITNAME_1"]:
                        g.add_edge(row["UNITNAME_2"], unit, weight=max_value * 10)
                    else:
                        g.add_edge(row["UNITNAME_1"], unit, weight=max_value * 10)

        # Run travelling salesman using the observation evidence as weighting
        route = nx_app.traveling_salesman_problem(g.to_undirected())
        self.route = route
        edge_list = list(nx.utils.pairwise(route))
        self.edge_list = edge_list
        dd = nx.DiGraph()
        dd.add_node(edge_list[0][0])
        for edge in edge_list:
            if edge[1] not in dd.nodes():
                dd.add_node(edge[1])
                dd.add_edge(edge[0], edge[1])
<<<<<<< HEAD
        logger.info("Stratigraphic order calculated using observation based sorting")
        order =  list(nx.dfs_preorder_nodes(dd, source=list(dd.nodes())[0]))
        logger.info(','.join(order))
        return order
=======
        self.directed = dd
        return list(nx.dfs_preorder_nodes(dd, source=list(dd.nodes())[0]))
>>>>>>> baf96dfc
<|MERGE_RESOLUTION|>--- conflicted
+++ resolved
@@ -9,6 +9,7 @@
 from .logging import getLogger
 
 logger = getLogger(__name__)
+
 
 class Sorter(ABC):
     """
@@ -208,7 +209,6 @@
         logger.info("Stratigraphic order calculated using age based sorting")
         for _i, row in sorted_units.iterrows():
             logger.info(f"{row['name']} - {row['minAge']} - {row['maxAge']}")
-        
 
         return list(sorted_units["name"])
 
@@ -295,13 +295,9 @@
                     new_graph.add_edge(cnode, node_with_min_edges)
                     graph.remove_node(cnode)
                     cnode = node_with_min_edges
-<<<<<<< HEAD
-        order = list(nx.topological_sort(new_graph))
+        order = list(reversed(list(nx.topological_sort(new_graph))))
         logger.info("Stratigraphic order calculated using adjacency based sorting")
         logger.info(','.join(order))
-=======
-        order = list(reversed(list(nx.topological_sort(new_graph))))
->>>>>>> baf96dfc
         return order
 
 
@@ -373,21 +369,12 @@
         self.directed_graph = nx.DiGraph()
         self.directed_graph.add_node(edge_list[0][0])
         for edge in edge_list:
-<<<<<<< HEAD
-            if edge[1] not in dg.nodes():
-                dg.add_node(edge[1])
-                dg.add_edge(edge[0], edge[1])
-        order =  list(nx.dfs_preorder_nodes(dg, source=list(dg.nodes())[0]))
-
-        logger.info("Stratigraphic order calculated using adjacency based sorting")
-        logger.info(','.join(order))
-        return order
-=======
             if edge[1] not in self.directed_graph.nodes():
                 self.directed_graph.add_node(edge[1])
                 self.directed_graph.add_edge(edge[0], edge[1])
+
         # we need to reverse the order of the graph to get the correct order
-        return list(
+        order = list(
             reversed(
                 list(
                     nx.dfs_preorder_nodes(
@@ -396,7 +383,9 @@
                 )
             )
         )
->>>>>>> baf96dfc
+        logger.info("Stratigraphic order calculated using adjacency based sorting")
+        logger.info(','.join(order))
+        return order
 
 
 class SorterObservationProjections(Sorter):
@@ -450,11 +439,6 @@
         geol = geol.drop(geol.index[np.logical_or(geol["INTRUSIVE"], geol["SILL"])])
         orientations = map_data.get_map_data(Datatype.STRUCTURE).copy()
 
-<<<<<<< HEAD
-=======
-        verbose = True
->>>>>>> baf96dfc
-
         # Create a map of maps to store younger/older observations
         ordered_unit_observations = []
         for _, row in orientations.iterrows():
@@ -463,7 +447,7 @@
             if len(containing_unit) > 1:
                 logger.info(f"Orientation {row.ID} is within multiple units")
                 logger.info(f"Check geology map around coordinates {row.geometry}")
-                
+
             if len(containing_unit) < 1:
                 logger.info(f"Orientation {row.ID} is not in a unit")
                 logger.info(f"Check geology map around coordinates {row.geometry}")
@@ -576,12 +560,8 @@
             if edge[1] not in dd.nodes():
                 dd.add_node(edge[1])
                 dd.add_edge(edge[0], edge[1])
-<<<<<<< HEAD
+        self.directed = dd
         logger.info("Stratigraphic order calculated using observation based sorting")
-        order =  list(nx.dfs_preorder_nodes(dd, source=list(dd.nodes())[0]))
+        order = list(nx.dfs_preorder_nodes(dd, source=list(dd.nodes())[0]))
         logger.info(','.join(order))
-        return order
-=======
-        self.directed = dd
-        return list(nx.dfs_preorder_nodes(dd, source=list(dd.nodes())[0]))
->>>>>>> baf96dfc
+        return order