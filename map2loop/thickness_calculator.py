--- conflicted
+++ resolved
@@ -78,15 +78,6 @@
         If the thickness is not calculated for a given unit, the assigned thickness is -1.
         For the bottom and top units of the stratigraphic sequence, the assigned thickness is -1.
         """
-<<<<<<< HEAD
-
-        if len(stratigraphic_order) < 3:
-            logger.warning(
-                f"Cannot make any thickness calculations with only {len(stratigraphic_order)} units"
-            )
-            return units
-=======
->>>>>>> 1760a904
 
         if len(stratigraphic_order) < 3:
             logger.warning(
@@ -196,11 +187,8 @@
                 val = min(distance, thicknesses.at[idx, "ThicknessMean"])
             thicknesses.loc[idx, "ThicknessMean"] = val
 
-<<<<<<< HEAD
-=======
         self._check_thickness_percentage_calculations(thicknesses)
         
->>>>>>> 1760a904
         return thicknesses
 
 
@@ -324,15 +312,11 @@
         interpolated_orientations = interpolated_orientations[
             ["geometry", "dip", "UNITNAME"]
         ].copy()
-<<<<<<< HEAD
-
-=======
         
         _lines = []
         _dips = []
         _location_tracking = []
         
->>>>>>> 1760a904
         for i in range(0, len(stratigraphic_order) - 1):
             if (
                 stratigraphic_order[i] in basal_unit_list
@@ -654,13 +638,10 @@
             # find the lenght of the segment
             L = math.sqrt(((int_pt1.x - int_pt2.x) ** 2) + ((int_pt1.y - int_pt2.y) ** 2))
 
-<<<<<<< HEAD
-=======
             # if length is higher than max_line_length, skip
             if self.max_line_length is not None and L > self.max_line_length:
                 continue
             
->>>>>>> 1760a904
             # calculate thickness
             thickness = L * math.sin(math.radians(measurement['DIP']))
 
