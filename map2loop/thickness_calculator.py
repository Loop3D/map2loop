from abc import ABC, abstractmethod
from .m2l_enums import Datatype, SampleType
from .sample_storage import SampleSupervisor
from .interpolators import DipDipDirectionInterpolator
from .mapdata import MapData
from .utils import create_points
import beartype
import numpy
from scipy.spatial.distance import euclidean
import pandas
import geopandas
from statistics import mean
from scipy.interpolate import Rbf
<<<<<<< HEAD
=======
from .interpolators import DipDipDirectionInterpolator
from .utils import (
    create_points,
    rebuild_sampled_basal_contacts,
    calculate_endpoints,
    multiline_to_line,
    find_segment_strike_from_pt,
)
from .m2l_enums import Datatype
>>>>>>> 7585c31a
from shapely.geometry import Point
import shapely
import math


class ThicknessCalculator(ABC):
    """
    Base Class of Thickness Calculator used to force structure of ThicknessCalculator

    Args:
        ABC (ABC): Derived from Abstract Base Class
    """

    def __init__(self):
        """
        Initialiser of for ThicknessCalculator
        """
        self.thickness_calculator_label = "ThicknessCalculatorBaseClass"

    def type(self):
        """
        Getter for subclass type label

        Returns:
            str: Name of subclass
        """
        return self.thickness_calculator_label

    @beartype.beartype
    @abstractmethod
    def compute(
        self,
        units: pandas.DataFrame,
        stratigraphic_order: list,
        basal_contacts: geopandas.GeoDataFrame,
        samples: SampleSupervisor,
        map_data: MapData,
    ) -> pandas.DataFrame:
        """
        Execute thickness calculator method (abstract method)

        Args:
            units (pandas.DataFrame): the data frame of units to add thicknesses to
            stratigraphic_order (list): a list of unit names sorted from youngest to oldest
            basal_contacts (geopandas.GeoDataFrame): basal contact geo data with locations and unit names of the contacts (columns must contain ["ID","basal_unit","type","geometry"])
            samples (SampleSupervisor): a catchall to access all sample data
            map_data (map2loop.MapData): a catchall so that access to all map data is available

        Returns:
            pandas.DataFrame: units dataframe with added thickness column for calculated thickness values

        Note:
        -----
        Geological units' thicknesses are returned in meters. The thickness is calculated based on the stratigraphic order of the units.
        If the thickness is not calculated for a given unit, the assigned thickness is -1.
        For the bottom and top units of the stratigraphic sequence, the assigned thickness is -1.
        """
        pass


class ThicknessCalculatorAlpha(ThicknessCalculator):
    """
    ThicknessCalculator class which estimates unit thickness based on units, basal_contacts and stratigraphic order
    """

    def __init__(self):
        """
        Initialiser for alpha version of the thickness calculator
        """
        self.thickness_calculator_label = "ThicknessCalculatorAlpha"

    @beartype.beartype
    def compute(
        self,
        units: pandas.DataFrame,
        stratigraphic_order: list,
        basal_contacts: geopandas.GeoDataFrame,
        samples: SampleSupervisor,
        map_data: MapData,
    ) -> pandas.DataFrame:
        """
        Execute thickness calculator method takes unit data, basal_contacts and stratigraphic order and attempts to estimate unit thickness.
        Note: Thicknesses of the top and bottom units are not possible with this data and so are assigned the average of all other calculated unit thicknesses.

        Args:
            units (pandas.DataFrame): the data frame of units to add thicknesses to
            stratigraphic_order (list): a list of unit names sorted from youngest to oldest
            basal_contacts (geopandas.GeoDataFrame): basal contact geo data with locations and unit names of the contacts (columns must contain ["ID","basal_unit","type","geometry"])
            samples (SampleSupervisor): a catchall to access all sample data
            map_data (map2loop.MapData): a catchall so that access to all map data is available

        Returns:
            pandas.DataFrame: units dataframe with added thickness column for calculated thickness values
        """
        # TODO: If we have orientation data near basal contact points we can estimate
        # the actual distance between contacts rather than just using the horizontal distance
        no_distance = -1.0
        basal_contacts = basal_contacts[basal_contacts["type"] == "BASAL"]
        thicknesses = units.copy()
        # Set default value
        thicknesses["ThicknessMedian"] = no_distance
        basal_unit_list = basal_contacts["basal_unit"].to_list()
        if len(stratigraphic_order) < 3:
            print(
                f"Cannot make any thickness calculations with only {len(stratigraphic_order)} units"
            )
            return thicknesses
        for i in range(1, len(stratigraphic_order) - 1):
            # Compare basal contacts of adjacent units
            if (
                stratigraphic_order[i] in basal_unit_list
                and stratigraphic_order[i + 1] in basal_unit_list
            ):
                contact1 = basal_contacts[basal_contacts["basal_unit"] == stratigraphic_order[i]][
                    "geometry"
                ].to_list()[0]
                contact2 = basal_contacts[
                    basal_contacts["basal_unit"] == stratigraphic_order[i + 1]
                ]["geometry"].to_list()[0]
                if contact1 is not None and contact2 is not None:
                    distance = contact1.distance(contact2)
                else:
                    print(
                        f"Cannot calculate thickness between {stratigraphic_order[i]} and {stratigraphic_order[i + 1]}"
                    )
                    distance = no_distance
            else:
                print(
                    f"Cannot calculate thickness between {stratigraphic_order[i]} and {stratigraphic_order[i + 1]}"
                )

                distance = no_distance

            # Maximum thickness is the horizontal distance between the minimum of these distances
            # Find row in unit_dataframe corresponding to unit and replace thickness value if it is -1 or larger than distance
            idx = thicknesses.index[thicknesses["name"] == stratigraphic_order[i]].tolist()[0]
            if thicknesses.loc[idx, "ThicknessMedian"] == -1:
                val = distance
            else:
                val = min(distance, thicknesses.at[idx, "ThicknessMedian"])
            thicknesses.loc[idx, "ThicknessMedian"] = val

        # If no thickness calculations can be made with current stratigraphic column set all units
        # to a uniform thickness value
        if len(thicknesses[thicknesses["ThicknessMedian"] > 0]) < 1:
            thicknesses["ThicknessMedian"] = 100.0
        mean_thickness = mean(thicknesses[thicknesses["ThicknessMedian"] > 0]["ThicknessMedian"])

        # For any unit thickness that still hasn't been calculated (i.e. at -1) set to
        # the mean thickness of the other units
        thicknesses["ThicknessMedian"] = thicknesses.apply(
            lambda row: mean_thickness if row["ThicknessMedian"] == -1 else row["ThicknessMedian"],
            axis=1,
        )
        return thicknesses


class InterpolatedStructure(ThicknessCalculator):
    """
    This class is a subclass of the ThicknessCalculator abstract base class. It implements the thickness calculation
    method for a given set of interpolated data points.

    Attributes:
        thickness_calculator_label (str): A string that stores the label of the thickness calculator.
        For this class, it is "InterpolatedStructure".

    Methods:
        compute(units: pandas.DataFrame, stratigraphic_order: list, basal_contacts: pandas.DataFrame, map_data: MapData)
        -> pandas.DataFrame: Calculates a thickness map for the overall map area.
    """

    def __init__(self):
        """
        Initialiser for interpolated structure version of the thickness calculator
        """
        self.thickness_calculator_label = "InterpolatedStructure"
        self.lines = []

    @beartype.beartype
    def compute(
        self,
        units: pandas.DataFrame,
        stratigraphic_order: list,
        basal_contacts: geopandas.GeoDataFrame,
        samples: SampleSupervisor,
        map_data: MapData,
    ) -> pandas.DataFrame:
        """
        Execute thickness calculator method takes unit data, basal_contacts, stratigraphic order, orientation data and
        DTM data to estimate unit thickness.

        The method works by iterating over the stratigraphic order of units. For each unit, it finds the basal contact
        points and the top contact line. It then calculates the shortest line between these points. For each basal
        contact point, it finds the interpolated points that are within 10% of the length of the shortest line. It then
        calculates the true thickness of the unit at these points using the formula t = L . sin dip, where L is the
        length of the line orthogonal to both contacts and dip is the dip of the interpolated points.
        The method then calculates the median thickness and standard deviation for the unit.

        Args:
            units (pandas.DataFrame): the data frame of units to add thicknesses to
            stratigraphic_order (list): a list of unit names sorted from youngest to oldest
            basal_contacts (geopandas.GeoDataFrame): basal contact geo data with locations and unit names of
            the contacts (columns must contain ["ID","basal_unit","type","geometry"])
            samples (SampleSupervisor): a catchall to access all sample data
            map_data (map2loop.MapData): a catchall so that access to all map data is available

        Returns:
            pandas.DataFrame: units dataframe with added thickness columns:
            "ThicknessMedian" is the median thickness of the unit,
            "ThicknessStdDev" is the standard deviation of the thickness of the unit
        """

        basal_contacts = basal_contacts[basal_contacts["type"] == "BASAL"].copy()

        thicknesses = units.copy()
        # Set default value
        # thicknesses["ThicknessMedian"] is the median thickness of the unit
        thicknesses["ThicknessMedian"] = -1.0
        thicknesses['ThicknessMean'] = -1.0
        # thicknesses["ThicknessStdDev"] is the standard deviation of the thickness of the unit
        thicknesses["ThicknessStdDev"] = 0
        thicknesses['ThicknessStdDev'] = thicknesses['ThicknessStdDev'].astype('float64')
        basal_unit_list = basal_contacts["basal_unit"].to_list()
        # increase buffer around basal contacts to ensure that the points are included as intersections
        basal_contacts["geometry"] = basal_contacts["geometry"].buffer(0.01)
        # get the sampled contacts using the sample supervisor
        contacts = geopandas.GeoDataFrame(samples(SampleType.CONTACT))
        # build points from x and y coordinates
        geometry2 = contacts.apply(lambda row: Point(row.X, row.Y), axis=1)
        contacts.set_geometry(geometry2, inplace=True)

        # set the crs of the contacts to the crs of the units
        contacts = contacts.set_crs(crs=basal_contacts.crs)
        # get the elevation Z of the contacts
        contacts = map_data.get_value_from_raster_df(Datatype.DTM, contacts)
        # update the geometry of the contact points to include the Z value
        contacts["geometry"] = contacts.apply(
            lambda row: Point(row.geometry.x, row.geometry.y, row["Z"]), axis=1
        )
        # spatial join the contact points with the basal contacts to get the unit for each contact point
        contacts = contacts.sjoin(basal_contacts, how="inner", predicate="intersects")
        contacts = contacts[["X", "Y", "Z", "geometry", "basal_unit"]].copy()
        bounding_box = map_data.get_bounding_box()
        # Interpolate the dip of the contacts
        interpolator = DipDipDirectionInterpolator(data_type="dip")
<<<<<<< HEAD
        structural_data = samples(SampleType.STRUCTURE)
        dip = interpolator.interpolate(bounding_box, structural_data, interpolator=Rbf)
=======
        dip = interpolator(bounding_box, structure_data, interpolator=Rbf)
>>>>>>> 7585c31a
        # create a GeoDataFrame of the interpolated orientations
        interpolated_orientations = geopandas.GeoDataFrame()
        # add the dip and dip direction to the GeoDataFrame
        interpolated_orientations["dip"] = dip
        # interpolated_orientations["dip_direction"] = dip_direction
        # get the x and y coordinates of the interpolated points
        interpolated_orientations["X"] = interpolator.xi
        interpolated_orientations["Y"] = interpolator.yi
        xy = numpy.array([interpolator.xi, interpolator.yi]).T
        # create Point objects from the x and y coordinates
        interpolated_orientations.set_geometry(create_points(xy), inplace=True)
        # set the crs of the interpolated orientations to the crs of the units
        interpolated_orientations = interpolated_orientations.set_crs(crs=basal_contacts.crs)
        # get the elevation Z of the interpolated points
        interpolated = map_data.get_value_from_raster_df(Datatype.DTM, interpolated_orientations)
        # update the geometry of the interpolated points to include the Z value
        interpolated["geometry"] = interpolated.apply(
            lambda row: Point(row.geometry.x, row.geometry.y, row["Z"]), axis=1
        )
        # for each interpolated point, assign name of unit using spatial join
        units = map_data.get_map_data(Datatype.GEOLOGY)
        interpolated_orientations = interpolated_orientations.sjoin(
            units, how="inner", predicate="within"
        )
        interpolated_orientations = interpolated_orientations[
            ["geometry", "dip", "UNITNAME"]
        ].copy()

        if len(stratigraphic_order) < 3:
            print(
                f"Cannot make any thickness calculations with only {len(stratigraphic_order)} units"
            )
            return thicknesses

        for i in range(0, len(stratigraphic_order) - 1):
            if (
                stratigraphic_order[i] in basal_unit_list
                and stratigraphic_order[i + 1] in basal_unit_list
            ):
                basal_contact = contacts.loc[
                    contacts["basal_unit"] == stratigraphic_order[i]
                ].copy()
                top_contact = basal_contacts.loc[
                    basal_contacts["basal_unit"] == stratigraphic_order[i + 1]
                ].copy()
                top_contact_geometry = [
                    shapely.geometry.shape(geom.__geo_interface__) for geom in top_contact.geometry
                ]
                if basal_contact is not None and top_contact is not None:
                    interp_points = interpolated_orientations.loc[
                        interpolated_orientations["UNITNAME"] == stratigraphic_order[i], "geometry"
                    ].copy()
                    dip = interpolated_orientations.loc[
                        interpolated_orientations["UNITNAME"] == stratigraphic_order[i], "dip"
                    ].to_numpy()
                    _thickness = []
                    for _, row in basal_contact.iterrows():
                        # find the shortest line between the basal contact points and top contact points
                        short_line = shapely.shortest_line(row.geometry, top_contact_geometry)
                        self.lines.append(short_line)
                        # extract the end points of the shortest line
                        p1 = numpy.zeros(3)
                        p1[0] = numpy.asarray(short_line[0].coords[0][0])
                        p1[1] = numpy.asarray(short_line[0].coords[0][1])
                        # get the elevation Z of the end point p1
                        p1[2] = map_data.get_value_from_raster(Datatype.DTM, p1[0], p1[1])
                        # create array to store xyz coordinates of the end point p2
                        p2 = numpy.zeros(3)
                        p2[0] = numpy.asarray(short_line[0].coords[-1][0])
                        p2[1] = numpy.asarray(short_line[0].coords[-1][1])
                        # get the elevation Z of the end point p2
                        p2[2] = map_data.get_value_from_raster(Datatype.DTM, p2[0], p2[1])
                        # get the elevation Z of the end point p2
                        p2[2] = map_data.get_value_from_raster(Datatype.DTM, p2[0], p2[1])
                        # calculate the length of the shortest line
                        line_length = euclidean(p1, p2)
                        # find the indices of the points that are within 5% of the length of the shortest line
                        indices = shapely.dwithin(short_line, interp_points, line_length * 0.25)
                        # get the dip of the points that are within
                        # 10% of the length of the shortest line
                        _dip = numpy.deg2rad(dip[indices])
                        # get the end points of the shortest line
                        # calculate the true thickness t = L . sin dip
                        thickness = line_length * numpy.sin(_dip)
                        # Average thickness along the shortest line
                        if all(numpy.isnan(thickness)):
                            pass
                        else:
                            _thickness.append(numpy.nanmean(thickness))

                    # calculate the median thickness and standard deviation for the unit
                    _thickness = numpy.asarray(_thickness, dtype=numpy.float64)

                    median = numpy.nanmedian(_thickness)
                    mean = numpy.nanmean(_thickness)
                    std_dev = numpy.nanstd(_thickness, dtype=numpy.float64)

                    idx = thicknesses.index[
                        thicknesses["name"] == stratigraphic_order[i + 1]
                    ].tolist()[0]
                    thicknesses.loc[idx, "ThicknessMean"] = mean
                    thicknesses.loc[idx, "ThicknessMedian"] = median
                    thicknesses.loc[idx, "ThicknessStdDev"] = std_dev

            else:
                print(
                    f"Cannot calculate thickness between {stratigraphic_order[i]} and {stratigraphic_order[i + 1]}"
                )

        return thicknesses


class StructuralPoint(ThicknessCalculator):
    '''
    This class is a subclass of the ThicknessCalculator abstract base class. It implements the thickness calculation using a deterministic workflow based on stratigraphic measurements.

    Attributes:
        thickness_calculator_label (str): A string that stores the label of the thickness calculator.
        For this class, it is "StrucuturalPoint".

    Methods:
        compute(units: pandas.DataFrame, stratigraphic_order: list, basal_contacts: pandas.DataFrame, map_data: MapData)
        -> pandas.DataFrame: Calculates the thickness in meters for each unit in the stratigraphic column.

    '''

    def __init__(self):
        self.sorter_label = "StructuralPoint"
        self.line_length = 10000
        self.strike_allowance = 30

    @beartype.beartype
    def compute(
        self,
        units: pandas.DataFrame,
        stratigraphic_order: list,
        basal_contacts: geopandas.GeoDataFrame,
        structure_data: pandas.DataFrame,
        map_data: MapData,
    ) -> pandas.DataFrame:
        """
        Method overview:
        - define perpendicular line, with strike perpendicular to the stratigraphic measurement's strike
        - find intersection points between the perpendicular line and the geological contacts
        - Perform the following checks:
            1) is there more than one intersection?
            2) are the intersections between two different lithologies, and if so, grab the neighboring lithologies only.
            3) is the distance between the two intersections less than half the map dimensions? (avoids incorrect intersections to be picked)
            4) is the stratigraphic measurement strike within 30 degrees of the strike of the geological contacts?

        - once the intersections pass the checks, calculate the thickness of the unit at the intersection points, using the general formula L*sin(dip)

        Attributes:
        -----------
            units (pandas.DataFrame): the data frame of units to add thicknesses to
            stratigraphic_order (list): a list of unit names sorted from youngest to oldest
            basal_contacts (geopandas.GeoDataFrame): basal contact geo data with locations and unit names of
            the contacts (columns must contain ["ID","basal_unit","type","geometry"])
            structure_data (pandas.DataFrame): sampled structural data
            map_data (map2loop.MapData): a catchall so that access to all map data is available

        Returns:
        --------
            pandas.DataFrame: units dataframe with added thickness columns:
            "ThicknessMedian" is the median thickness of the unit,
            "ThicknessStdDev" is the standard deviation of the thickness of the unit

        Note:
        -----
            This method is highly dependent on the existence of stratigraphic measurements that follow the strike of the geological contacts.
            If an unit does not contain a stratigraphic measurement, the thickness will not be calculated. Interpolated Structure may be used for such situations and future versions of map2loop will attempt to solve for this.
            If the thickness is not calculated for a given unit, the assigned thickness will be -1.
            For the bottom and top units of the stratigraphic sequence, the assigned thickness will also be -1.
        """
        # input sampled data
        sampled_structures = structure_data
        basal_contacts = basal_contacts.copy()

        # grab geology polygons and calculate bounding boxes for each lithology
        geology = map_data.get_map_data(datatype=Datatype.GEOLOGY)
        geology[['minx', 'miny', 'maxx', 'maxy']] = geology.bounds

        # create a GeoDataFrame of the sampled structures
        sampled_structures = geopandas.GeoDataFrame(
            sampled_structures,
            geometry=geopandas.points_from_xy(sampled_structures.X, sampled_structures.Y),
            crs=basal_contacts.crs,
        )
        # add unitname to the sampled structures
        sampled_structures['unit_name'] = geopandas.sjoin(sampled_structures, geology)['UNITNAME']

        # rebuild basal contacts lines based on sampled dataset
        sampled_basal_contacts = rebuild_sampled_basal_contacts(
            basal_contacts, map_data.sampled_contacts
        )

        # calculate map dimensions
        map_dx = geology.total_bounds[2] - geology.total_bounds[0]
        map_dy = geology.total_bounds[3] - geology.total_bounds[1]

        # create empty lists to store thicknesses and lithologies
        thicknesses = []
        lis = []

        # loop over each sampled structural measurement
        for s in range(0, len(sampled_structures)):

            # make a shapely point from the measurement
            measurement = sampled_structures.iloc[s]
            measurement_pt = shapely.Point(measurement.X, measurement.Y)

            # find unit and strike
            litho_in = measurement['unit_name']
            strike = (measurement['DIPDIR'] - 90) % 360

            # find bounding box of the lithology
            bbox_poly = geology[geology['UNITNAME'] == litho_in][['minx', 'miny', 'maxx', 'maxy']]

            # make a subset of the geology polygon & find neighbour units
            GEO_SUB = geology[geology['UNITNAME'] == litho_in]['geometry'].values[0]
            neighbor_list = list(
                basal_contacts[GEO_SUB.intersects(basal_contacts.geometry)]['basal_unit']
            )
            # draw orthogonal line to the strike (default value 10Km), and clip it by the bounding box of the lithology
            B = calculate_endpoints(measurement_pt, strike, self.line_length, bbox_poly)
            b = geopandas.GeoDataFrame({'geometry': [B]}).set_crs(basal_contacts.crs)

            # find all intersections
            all_intersections = sampled_basal_contacts.overlay(
                b, how='intersection', keep_geom_type=False
            )
            all_intersections = all_intersections[
                all_intersections['geometry'].geom_type == 'Point'
            ]

            # clip intersections by the neighbouring geology polygons
            final_intersections = all_intersections[
                all_intersections['basal_unit'].isin(neighbor_list)
            ]

            # sometimes the intersections will return as MultiPoint, so we need to convert them to nearest point
            if 'MultiPoint' in final_intersections['geometry'].geom_type.values:
                multi = final_intersections[
                    final_intersections['geometry'].geom_type == 'MultiPoint'
                ].index
                for m in multi:
                    nearest_ = shapely.ops.nearest_points(
                        final_intersections.loc[m, :].geometry, measurement_pt
                    )[0]
                    final_intersections.at[m, 'geometry'] = nearest_
                    final_intersections.at[m, 'geometry'] = nearest_

            # check to see if there's less than 2 intersections
            if len(final_intersections) < 2:
                continue

            # check to see if the intersections cross two lithologies"
            if len(final_intersections['basal_unit'].unique()) == 1:
                continue

            # declare the two intersection points
            int_pt1 = final_intersections.iloc[0].geometry
            int_pt2 = final_intersections.iloc[1].geometry

            # if the intersections are too far apart, skip
            if (
                math.sqrt(((int_pt1.x - int_pt2.x) ** 2) + ((int_pt1.y - int_pt2.y) ** 2))
                > map_dx / 2
                or math.sqrt(((int_pt1.x - int_pt2.x) ** 2) + ((int_pt1.y - int_pt2.y) ** 2))
                > map_dy / 2
            ):
                continue

            # find the segments that the intersections belong to
            seg1 = sampled_basal_contacts[
                sampled_basal_contacts['basal_unit'] == final_intersections.iloc[0]['basal_unit']
            ].geometry.iloc[0]
            seg2 = sampled_basal_contacts[
                sampled_basal_contacts['basal_unit'] == final_intersections.iloc[1]['basal_unit']
            ].geometry.iloc[0]

            # simplify the geometries to LineString
            if seg1.geom_type == 'MultiLineString':
                seg1 = multiline_to_line(seg1)
            if seg2.geom_type == 'MultiLineString':
                seg2 = multiline_to_line(seg2)

            # find the strike of the segments
            strike1 = find_segment_strike_from_pt(seg1, int_pt1, measurement)
            strike2 = find_segment_strike_from_pt(seg2, int_pt2, measurement)

            # check to see if the strike of the stratigraphic measurement is within the strike allowance of the strike of the geological contact
            b_s = strike - self.strike_allowance, strike + self.strike_allowance
            if not (b_s[0] < strike1 < b_s[1] and b_s[0] < strike2 < b_s[1]):
                continue

            # find the lenght of the segment
            L = math.sqrt(((int_pt1.x - int_pt2.x) ** 2) + ((int_pt1.y - int_pt2.y) ** 2))
            # calculate thickness
            thickness = L * math.sin(math.radians(measurement['DIP']))

            thicknesses.append(thickness)
            lis.append(litho_in)

        # create a DataFrame of the thicknesses median and standard deviation by lithology
        result = pandas.DataFrame({'unit': lis, 'thickness': thicknesses})
        result = result.groupby('unit')['thickness'].agg(['median', 'mean', 'std']).reset_index()
        result.rename(columns={'thickness': 'ThicknessMedian'}, inplace=True)

        output_units = units.copy()
        # remove the old thickness column
        output_units['ThicknessMedian'] = numpy.empty((len(output_units)))
        output_units['ThicknessMean'] = numpy.empty((len(output_units)))
        output_units['ThicknessStdDev'] = numpy.empty((len(output_units)))

        # find which units have no thickness calculated
        names_not_in_result = units[~units['name'].isin(result['unit'])]['name'].to_list()

        # assign the thicknesses to the each unit
        for _, unit in result.iterrows():
            idx = units.index[units['name'] == unit['unit']].tolist()[0]
            output_units.loc[idx, 'ThicknessMedian'] = unit['median']
            output_units.loc[idx, 'ThicknessMean'] = unit['mean']
            output_units.loc[idx, 'ThicknessStdDev'] = unit['std']

        # handle the units that have no thickness
        for unit in names_not_in_result:
            # if no thickness has been calculated for the unit
            if (
                # not a top//bottom unit
                (output_units[output_units['name'] == unit]['ThicknessMedian'].isna().all())
                and (unit != stratigraphic_order[-1])
                and (unit != stratigraphic_order[0])
            ):
                idx = stratigraphic_order.index(unit)
                # throw warning to user
                print(
                    'It was not possible to calculate thickness between unit ',
                    unit,
                    "and ",
                    stratigraphic_order[idx + 1],
                    'Assigning thickness of -1',
                )
                # assign -1 as thickness
                output_units.loc[output_units["name"] == unit, "ThicknessMedian"] = -1
                output_units.loc[output_units["name"] == unit, "ThicknessMean"] = -1
                output_units.loc[output_units["name"] == unit, "ThicknessStdDev"] = -1

            # if top//bottom unit assign -1
            if unit == stratigraphic_order[-1] or unit == stratigraphic_order[0]:
                output_units.loc[output_units["name"] == unit, "ThicknessMedian"] = -1
                output_units.loc[output_units["name"] == unit, "ThicknessMean"] = -1
                output_units.loc[output_units["name"] == unit, "ThicknessStdDev"] = -1

        return output_units<|MERGE_RESOLUTION|>--- conflicted
+++ resolved
@@ -1,18 +1,12 @@
 from abc import ABC, abstractmethod
-from .m2l_enums import Datatype, SampleType
-from .sample_storage import SampleSupervisor
-from .interpolators import DipDipDirectionInterpolator
-from .mapdata import MapData
-from .utils import create_points
 import beartype
 import numpy
 from scipy.spatial.distance import euclidean
 import pandas
 import geopandas
 from statistics import mean
+from .mapdata import MapData
 from scipy.interpolate import Rbf
-<<<<<<< HEAD
-=======
 from .interpolators import DipDipDirectionInterpolator
 from .utils import (
     create_points,
@@ -22,7 +16,6 @@
     find_segment_strike_from_pt,
 )
 from .m2l_enums import Datatype
->>>>>>> 7585c31a
 from shapely.geometry import Point
 import shapely
 import math
@@ -58,7 +51,7 @@
         units: pandas.DataFrame,
         stratigraphic_order: list,
         basal_contacts: geopandas.GeoDataFrame,
-        samples: SampleSupervisor,
+        structure_data: pandas.DataFrame,
         map_data: MapData,
     ) -> pandas.DataFrame:
         """
@@ -68,7 +61,7 @@
             units (pandas.DataFrame): the data frame of units to add thicknesses to
             stratigraphic_order (list): a list of unit names sorted from youngest to oldest
             basal_contacts (geopandas.GeoDataFrame): basal contact geo data with locations and unit names of the contacts (columns must contain ["ID","basal_unit","type","geometry"])
-            samples (SampleSupervisor): a catchall to access all sample data
+            structure_data (pandas.DataFrame): sampled structural data
             map_data (map2loop.MapData): a catchall so that access to all map data is available
 
         Returns:
@@ -100,7 +93,7 @@
         units: pandas.DataFrame,
         stratigraphic_order: list,
         basal_contacts: geopandas.GeoDataFrame,
-        samples: SampleSupervisor,
+        structure_data: pandas.DataFrame,
         map_data: MapData,
     ) -> pandas.DataFrame:
         """
@@ -111,7 +104,7 @@
             units (pandas.DataFrame): the data frame of units to add thicknesses to
             stratigraphic_order (list): a list of unit names sorted from youngest to oldest
             basal_contacts (geopandas.GeoDataFrame): basal contact geo data with locations and unit names of the contacts (columns must contain ["ID","basal_unit","type","geometry"])
-            samples (SampleSupervisor): a catchall to access all sample data
+            structure_data (pandas.DataFrame): sampled structural data
             map_data (map2loop.MapData): a catchall so that access to all map data is available
 
         Returns:
@@ -207,7 +200,7 @@
         units: pandas.DataFrame,
         stratigraphic_order: list,
         basal_contacts: geopandas.GeoDataFrame,
-        samples: SampleSupervisor,
+        structure_data: pandas.DataFrame,
         map_data: MapData,
     ) -> pandas.DataFrame:
         """
@@ -226,7 +219,7 @@
             stratigraphic_order (list): a list of unit names sorted from youngest to oldest
             basal_contacts (geopandas.GeoDataFrame): basal contact geo data with locations and unit names of
             the contacts (columns must contain ["ID","basal_unit","type","geometry"])
-            samples (SampleSupervisor): a catchall to access all sample data
+            structure_data (pandas.DataFrame): sampled structural data
             map_data (map2loop.MapData): a catchall so that access to all map data is available
 
         Returns:
@@ -248,8 +241,8 @@
         basal_unit_list = basal_contacts["basal_unit"].to_list()
         # increase buffer around basal contacts to ensure that the points are included as intersections
         basal_contacts["geometry"] = basal_contacts["geometry"].buffer(0.01)
-        # get the sampled contacts using the sample supervisor
-        contacts = geopandas.GeoDataFrame(samples(SampleType.CONTACT))
+        # get the sampled contacts
+        contacts = geopandas.GeoDataFrame(map_data.sampled_contacts)
         # build points from x and y coordinates
         geometry2 = contacts.apply(lambda row: Point(row.X, row.Y), axis=1)
         contacts.set_geometry(geometry2, inplace=True)
@@ -268,12 +261,7 @@
         bounding_box = map_data.get_bounding_box()
         # Interpolate the dip of the contacts
         interpolator = DipDipDirectionInterpolator(data_type="dip")
-<<<<<<< HEAD
-        structural_data = samples(SampleType.STRUCTURE)
-        dip = interpolator.interpolate(bounding_box, structural_data, interpolator=Rbf)
-=======
         dip = interpolator(bounding_box, structure_data, interpolator=Rbf)
->>>>>>> 7585c31a
         # create a GeoDataFrame of the interpolated orientations
         interpolated_orientations = geopandas.GeoDataFrame()
         # add the dip and dip direction to the GeoDataFrame
