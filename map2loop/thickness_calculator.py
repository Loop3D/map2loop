--- conflicted
+++ resolved
@@ -263,15 +263,8 @@
         
         # Interpolate the dip of the contacts
         interpolator = DipDipDirectionInterpolator(data_type="dip")
-        
-        ### TODO: RC - fix the Linalg error at some stage. 
-        # for now, if error is raised, return thicknesses with -1
-        try:
-            dip = interpolator(bounding_box, structure_data, interpolator=scipy.interpolate.Rbf)
-        except scipy.linalg.LinAlgError:
-            print("Thickness Calculator InterpolatedStructure: Could not interpolate dip")
-            return thicknesses
-        
+        # Interpolate the dip of the contacts
+        dip = interpolator(bounding_box, structure_data, interpolator=scipy.interpolate.Rbf)
         # create a GeoDataFrame of the interpolated orientations
         interpolated_orientations = geopandas.GeoDataFrame()
         # add the dip and dip direction to the GeoDataFrame
@@ -490,13 +483,6 @@
             # find bounding box of the lithology
             bbox_poly = geology[geology['UNITNAME'] == litho_in][['minx', 'miny', 'maxx', 'maxy']]
 
-<<<<<<< HEAD
-            # make a subset of the geology polygon & find neighbour units
-            if litho_in is numpy.nan: # unless the structure is not within a lithology, this should be a rare case
-                continue
-            
-            GEO_SUB = geology[geology['UNITNAME'] == litho_in]['geometry'].values[0]
-=======
             # check if litho_in is in geology
             # for a special case when the litho_in is not in the geology
             if len(geology[geology['UNITNAME'] == litho_in]) == 0: 
@@ -506,7 +492,6 @@
                 # make a subset of the geology polygon & find neighbour units
                 GEO_SUB = geology[geology['UNITNAME'] == litho_in]['geometry'].values[0]
 
->>>>>>> 8b406eaf
             neighbor_list = list(
                 basal_contacts[GEO_SUB.intersects(basal_contacts.geometry)]['basal_unit']
             )
