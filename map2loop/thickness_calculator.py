from abc import ABC, abstractmethod
import beartype
import numpy
from scipy.spatial.distance import euclidean
import pandas
import geopandas
from statistics import mean
from .mapdata import MapData
from scipy.interpolate import Rbf
from .interpolators import DipDipDirectionInterpolator
from .utils import (
    create_points,
    rebuild_sampled_basal_contacts,
    calculate_endpoints,
    multiline_to_line,
    find_segment_strike_from_pt,
)
from .m2l_enums import Datatype
from shapely.geometry import Point
import shapely
import math


class ThicknessCalculator(ABC):
    """
    Base Class of Thickness Calculator used to force structure of ThicknessCalculator

    Args:
        ABC (ABC): Derived from Abstract Base Class
    """

    def __init__(self):
        """
        Initialiser of for ThicknessCalculator
        """
        self.thickness_calculator_label = "ThicknessCalculatorBaseClass"

    def type(self):
        """
        Getter for subclass type label

        Returns:
            str: Name of subclass
        """
        return self.thickness_calculator_label

    @beartype.beartype
    @abstractmethod
    def compute(
        self,
        units: pandas.DataFrame,
        stratigraphic_order: list,
        basal_contacts: geopandas.GeoDataFrame,
        structure_data: pandas.DataFrame,
        map_data: MapData,
    ) -> pandas.DataFrame:
        """
        Execute thickness calculator method (abstract method)

        Args:
            units (pandas.DataFrame): the data frame of units to add thicknesses to
            stratigraphic_order (list): a list of unit names sorted from youngest to oldest
            basal_contacts (geopandas.GeoDataFrame): basal contact geo data with locations and unit names of the contacts (columns must contain ["ID","basal_unit","type","geometry"])
            structure_data (pandas.DataFrame): sampled structural data
            map_data (map2loop.MapData): a catchall so that access to all map data is available

        Returns:
            pandas.DataFrame: units dataframe with added thickness column for calculated thickness values

        Note:
        -----
        Geological units' thicknesses are returned in meters. The thickness is calculated based on the stratigraphic order of the units.
        If the thickness is not calculated for a given unit, the assigned thickness is -1.
        For the bottom and top units of the stratigraphic sequence, the assigned thickness is -1.
        """
        pass


class ThicknessCalculatorAlpha(ThicknessCalculator):
    """
    ThicknessCalculator class which estimates unit thickness based on units, basal_contacts and stratigraphic order
    """

    def __init__(self):
        """
        Initialiser for alpha version of the thickness calculator
        """
        self.thickness_calculator_label = "ThicknessCalculatorAlpha"

    @beartype.beartype
    def compute(
        self,
        units: pandas.DataFrame,
        stratigraphic_order: list,
        basal_contacts: geopandas.GeoDataFrame,
        structure_data: pandas.DataFrame,
        map_data: MapData,
    ) -> pandas.DataFrame:
        """
        Execute thickness calculator method takes unit data, basal_contacts and stratigraphic order and attempts to estimate unit thickness.
        Note: Thicknesses of the top and bottom units are not possible with this data and so are assigned the average of all other calculated unit thicknesses.

        Args:
            units (pandas.DataFrame): the data frame of units to add thicknesses to
            stratigraphic_order (list): a list of unit names sorted from youngest to oldest
            basal_contacts (geopandas.GeoDataFrame): basal contact geo data with locations and unit names of the contacts (columns must contain ["ID","basal_unit","type","geometry"])
            structure_data (pandas.DataFrame): sampled structural data
            map_data (map2loop.MapData): a catchall so that access to all map data is available

        Returns:
            pandas.DataFrame: units dataframe with added thickness column for calculated thickness values
        """
        # TODO: If we have orientation data near basal contact points we can estimate
        # the actual distance between contacts rather than just using the horizontal distance
        no_distance = -1.0
        basal_contacts = basal_contacts[basal_contacts["type"] == "BASAL"]
        thicknesses = units.copy()
        # Set default value
        thicknesses["thickness"] = no_distance
        basal_unit_list = basal_contacts["basal_unit"].to_list()
        if len(stratigraphic_order) < 3:
            print(
                f"Cannot make any thickness calculations with only {len(stratigraphic_order)} units"
            )
            return thicknesses
        for i in range(1, len(stratigraphic_order) - 1):
            # Compare basal contacts of adjacent units
            if (
                stratigraphic_order[i] in basal_unit_list
                and stratigraphic_order[i + 1] in basal_unit_list
            ):
                contact1 = basal_contacts[basal_contacts["basal_unit"] == stratigraphic_order[i]][
                    "geometry"
                ].to_list()[0]
                contact2 = basal_contacts[
                    basal_contacts["basal_unit"] == stratigraphic_order[i + 1]
                ]["geometry"].to_list()[0]
                if contact1 is not None and contact2 is not None:
                    distance = contact1.distance(contact2)
                else:
                    print(
                        f"Cannot calculate thickness between {stratigraphic_order[i]} and {stratigraphic_order[i + 1]}"
                    )
                    distance = no_distance
            else:
                print(
                    f"Cannot calculate thickness between {stratigraphic_order[i]} and {stratigraphic_order[i + 1]}"
                )

                distance = no_distance

            # Maximum thickness is the horizontal distance between the minimum of these distances
            # Find row in unit_dataframe corresponding to unit and replace thickness value if it is -1 or larger than distance
            idx = thicknesses.index[thicknesses["name"] == stratigraphic_order[i]].tolist()[0]
            if thicknesses.loc[idx, "thickness"] == -1:
                val = distance
            else:
                val = min(distance, thicknesses.at[idx, "thickness"])
            thicknesses.loc[idx, "thickness"] = val

        # If no thickness calculations can be made with current stratigraphic column set all units
        # to a uniform thickness value
        if len(thicknesses[thicknesses["thickness"] > 0]) < 1:
            thicknesses["thickness"] = 100.0
        mean_thickness = mean(thicknesses[thicknesses["thickness"] > 0]["thickness"])

        # For any unit thickness that still hasn't been calculated (i.e. at -1) set to
        # the mean thickness of the other units
        thicknesses["thickness"] = thicknesses.apply(
            lambda row: mean_thickness if row["thickness"] == -1 else row["thickness"], axis=1
        )
        return thicknesses


class InterpolatedStructure(ThicknessCalculator):
    """
    This class is a subclass of the ThicknessCalculator abstract base class. It implements the thickness calculation
    method for a given set of interpolated data points.

    Attributes:
        thickness_calculator_label (str): A string that stores the label of the thickness calculator.
        For this class, it is "InterpolatedStructure".

    Methods:
        compute(units: pandas.DataFrame, stratigraphic_order: list, basal_contacts: pandas.DataFrame, map_data: MapData)
        -> pandas.DataFrame: Calculates a thickness map for the overall map area.
    """

    def __init__(self):
        """
        Initialiser for interpolated structure version of the thickness calculator
        """
        self.thickness_calculator_label = "InterpolatedStructure"
        self.lines = []

    @beartype.beartype
    def compute(
        self,
        units: pandas.DataFrame,
        stratigraphic_order: list,
        basal_contacts: geopandas.GeoDataFrame,
        structure_data: pandas.DataFrame,
        map_data: MapData,
    ) -> pandas.DataFrame:
        """
        Execute thickness calculator method takes unit data, basal_contacts, stratigraphic order, orientation data and
        DTM data to estimate unit thickness.

        The method works by iterating over the stratigraphic order of units. For each unit, it finds the basal contact
        points and the top contact line. It then calculates the shortest line between these points. For each basal
        contact point, it finds the interpolated points that are within 10% of the length of the shortest line. It then
        calculates the true thickness of the unit at these points using the formula t = L . sin dip, where L is the
        length of the line orthogonal to both contacts and dip is the dip of the interpolated points.
        The method then calculates the median thickness and standard deviation for the unit.

        Args:
            units (pandas.DataFrame): the data frame of units to add thicknesses to
            stratigraphic_order (list): a list of unit names sorted from youngest to oldest
            basal_contacts (geopandas.GeoDataFrame): basal contact geo data with locations and unit names of
            the contacts (columns must contain ["ID","basal_unit","type","geometry"])
            structure_data (pandas.DataFrame): sampled structural data
            map_data (map2loop.MapData): a catchall so that access to all map data is available

        Returns:
            pandas.DataFrame: units dataframe with added thickness columns:
            "ThicknessMedian" is the median thickness of the unit,
            "ThicknessStdDev" is the standard deviation of the thickness of the unit
        """

        basal_contacts = basal_contacts[basal_contacts["type"] == "BASAL"].copy()

        thicknesses = units.copy()
        # Set default value
        # thicknesses["ThicknessMedian"] is the median thickness of the unit
        thicknesses["ThicknessMedian"] = -1.0
        # thicknesses["ThicknessStdDev"] is the standard deviation of the thickness of the unit
<<<<<<< HEAD
        thicknesses["ThicknessStdDev"] = -1.0

=======
        thicknesses["ThicknessStdDev"] = 0
        thicknesses['ThicknessStdDev'] = thicknesses['ThicknessStdDev'].astype('float64')
>>>>>>> 89c271ab
        basal_unit_list = basal_contacts["basal_unit"].to_list()
        # increase buffer around basal contacts to ensure that the points are included as intersections
        basal_contacts["geometry"] = basal_contacts["geometry"].buffer(0.01)
        # get the sampled contacts
        contacts = geopandas.GeoDataFrame(map_data.sampled_contacts)
        # build points from x and y coordinates
        geometry2 = contacts.apply(lambda row: Point(row.X, row.Y), axis=1)
        contacts.set_geometry(geometry2, inplace=True)

        # set the crs of the contacts to the crs of the units
        contacts = contacts.set_crs(crs=basal_contacts.crs)
        # get the elevation Z of the contacts
        contacts = map_data.get_value_from_raster_df(Datatype.DTM, contacts)
        # update the geometry of the contact points to include the Z value
        contacts["geometry"] = contacts.apply(
            lambda row: Point(row.geometry.x, row.geometry.y, row["Z"]), axis=1
        )
        # spatial join the contact points with the basal contacts to get the unit for each contact point
        contacts = contacts.sjoin(basal_contacts, how="inner", predicate="intersects")
        contacts = contacts[["X", "Y", "Z", "geometry", "basal_unit"]].copy()
        bounding_box = map_data.get_bounding_box()
        # Interpolate the dip of the contacts
        interpolator = DipDipDirectionInterpolator(data_type="dip")
        dip = interpolator(bounding_box, structure_data, interpolator=Rbf)
        # create a GeoDataFrame of the interpolated orientations
        interpolated_orientations = geopandas.GeoDataFrame()
        # add the dip and dip direction to the GeoDataFrame
        interpolated_orientations["dip"] = dip
        # interpolated_orientations["dip_direction"] = dip_direction
        # get the x and y coordinates of the interpolated points
        interpolated_orientations["X"] = interpolator.xi
        interpolated_orientations["Y"] = interpolator.yi
        xy = numpy.array([interpolator.xi, interpolator.yi]).T
        # create Point objects from the x and y coordinates
        interpolated_orientations.set_geometry(create_points(xy), inplace=True)
        # set the crs of the interpolated orientations to the crs of the units
        interpolated_orientations = interpolated_orientations.set_crs(crs=basal_contacts.crs)
        # get the elevation Z of the interpolated points
        interpolated = map_data.get_value_from_raster_df(Datatype.DTM, interpolated_orientations)
        # update the geometry of the interpolated points to include the Z value
        interpolated["geometry"] = interpolated.apply(
            lambda row: Point(row.geometry.x, row.geometry.y, row["Z"]), axis=1
        )
        # for each interpolated point, assign name of unit using spatial join
        units = map_data.get_map_data(Datatype.GEOLOGY)
        interpolated_orientations = interpolated_orientations.sjoin(
            units, how="inner", predicate="within"
        )
        interpolated_orientations = interpolated_orientations[
            ["geometry", "dip", "UNITNAME"]
        ].copy()

        if len(stratigraphic_order) < 3:
            print(
                f"Cannot make any thickness calculations with only {len(stratigraphic_order)} units"
            )
            return thicknesses

        for i in range(0, len(stratigraphic_order) - 1):
            if (
                stratigraphic_order[i] in basal_unit_list
                and stratigraphic_order[i + 1] in basal_unit_list
            ):
                basal_contact = contacts.loc[
                    contacts["basal_unit"] == stratigraphic_order[i]
                ].copy()
                top_contact = basal_contacts.loc[
                    basal_contacts["basal_unit"] == stratigraphic_order[i + 1]
                ].copy()
                top_contact_geometry = [
                    shapely.geometry.shape(geom.__geo_interface__) for geom in top_contact.geometry
                ]
                if basal_contact is not None and top_contact is not None:
                    interp_points = interpolated_orientations.loc[
                        interpolated_orientations["UNITNAME"] == stratigraphic_order[i], "geometry"
                    ].copy()
                    dip = interpolated_orientations.loc[
                        interpolated_orientations["UNITNAME"] == stratigraphic_order[i], "dip"
                    ].to_numpy()
                    _thickness = []
                    for _, row in basal_contact.iterrows():
                        # find the shortest line between the basal contact points and top contact points
                        short_line = shapely.shortest_line(row.geometry, top_contact_geometry)
                        self.lines.append(short_line)
                        # extract the end points of the shortest line
                        p1 = numpy.zeros(3)
                        p1[0] = numpy.asarray(short_line[0].coords[0][0])
                        p1[1] = numpy.asarray(short_line[0].coords[0][1])
                        # get the elevation Z of the end point p1
                        p1[2] = map_data.get_value_from_raster(Datatype.DTM, p1[0], p1[1])
                        # create array to store xyz coordinates of the end point p2
                        p2 = numpy.zeros(3)
                        p2[0] = numpy.asarray(short_line[0].coords[-1][0])
                        p2[1] = numpy.asarray(short_line[0].coords[-1][1])
                        # get the elevation Z of the end point p2
                        p2[2] = map_data.get_value_from_raster(Datatype.DTM, p2[0], p2[1])
                        # get the elevation Z of the end point p2
                        p2[2] = map_data.get_value_from_raster(Datatype.DTM, p2[0], p2[1])
                        # calculate the length of the shortest line
                        line_length = euclidean(p1, p2)
                        # find the indices of the points that are within 5% of the length of the shortest line
                        indices = shapely.dwithin(short_line, interp_points, line_length * 0.25)
                        # get the dip of the points that are within
                        # 10% of the length of the shortest line
                        _dip = numpy.deg2rad(dip[indices])
                        # get the end points of the shortest line
                        # calculate the true thickness t = L . sin dip
                        thickness = line_length * numpy.sin(_dip)
                        # Average thickness along the shortest line
                        if all(numpy.isnan(thickness)):
                            pass
                        else:
                            _thickness.append(numpy.nanmean(thickness))


                    # calculate the median thickness and standard deviation for the unit
                    _thickness = numpy.asarray(_thickness, dtype=numpy.float64)

                    median = numpy.nanmedian(_thickness)
                    std_dev = numpy.nanstd(_thickness, dtype=numpy.float64)

                    idx = thicknesses.index[
                        thicknesses["name"] == stratigraphic_order[i + 1]
                    ].tolist()[0]
                    thicknesses.loc[idx, "ThicknessMedian"] = median
                    thicknesses.loc[idx, "ThicknessStdDev"] = std_dev
            else:
                print(
                    f"Cannot calculate thickness between {stratigraphic_order[i]} and {stratigraphic_order[i + 1]}"
                )

        return thicknesses


class StructuralPoint(ThicknessCalculator):
    '''
    This class is a subclass of the ThicknessCalculator abstract base class. It implements the thickness calculation using a deterministic workflow based on stratigraphic measurements.

    Attributes:
        thickness_calculator_label (str): A string that stores the label of the thickness calculator.
        For this class, it is "StrucuturalPoint".

    Methods:
        compute(units: pandas.DataFrame, stratigraphic_order: list, basal_contacts: pandas.DataFrame, map_data: MapData)
        -> pandas.DataFrame: Calculates the thickness in meters for each unit in the stratigraphic column.

    '''

    def __init__(self):
        self.sorter_label = "StructuralPoint"
        self.line_length = 10000
        self.strike_allowance = 30

    @beartype.beartype
    def compute(
        self,
        units: pandas.DataFrame,
        stratigraphic_order: list,
        basal_contacts: geopandas.GeoDataFrame,
        structure_data: pandas.DataFrame,
        map_data: MapData,
    ) -> pandas.DataFrame:
        """
        Method overview:
        - define perpendicular line, with strike perpendicular to the stratigraphic measurement's strike
        - find intersection points between the perpendicular line and the geological contacts
        - Perform the following checks:
            1) is there more than one intersection?
            2) are the intersections between two different lithologies, and if so, grab the neighboring lithologies only.
            3) is the distance between the two intersections less than half the map dimensions? (avoids incorrect intersections to be picked)
            4) is the stratigraphic measurement strike within 30 degrees of the strike of the geological contacts?

        - once the intersections pass the checks, calculate the thickness of the unit at the intersection points, using the general formula L*sin(dip)

        Attributes:
        -----------
            units (pandas.DataFrame): the data frame of units to add thicknesses to
            stratigraphic_order (list): a list of unit names sorted from youngest to oldest
            basal_contacts (geopandas.GeoDataFrame): basal contact geo data with locations and unit names of
            the contacts (columns must contain ["ID","basal_unit","type","geometry"])
            structure_data (pandas.DataFrame): sampled structural data
            map_data (map2loop.MapData): a catchall so that access to all map data is available

        Returns:
        --------
            pandas.DataFrame: units dataframe with added thickness columns:
            "ThicknessMedian" is the median thickness of the unit,
            "ThicknessStdDev" is the standard deviation of the thickness of the unit

        Note:
        -----
            This method is highly dependent on the existence of stratigraphic measurements that follow the strike of the geological contacts.
            If an unit does not contain a stratigraphic measurement, the thickness will not be calculated. Interpolated Structure may be used for such situations and future versions of map2loop will attempt to solve for this.
            If the thickness is not calculated for a given unit, the assigned thickness will be -1.
            For the bottom and top units of the stratigraphic sequence, the assigned thickness will also be -1.
        """
        # input sampled data
        sampled_structures = structure_data
        basal_contacts = basal_contacts.copy()

        # grab geology polygons and calculate bounding boxes for each lithology
        geology = map_data.get_map_data(datatype=Datatype.GEOLOGY)
        geology[['minx', 'miny', 'maxx', 'maxy']] = geology.bounds

        # create a GeoDataFrame of the sampled structures
        sampled_structures = geopandas.GeoDataFrame(
            sampled_structures,
            geometry=geopandas.points_from_xy(sampled_structures.X, sampled_structures.Y),
            crs=basal_contacts.crs,
        )
        # add unitname to the sampled structures
        sampled_structures['unit_name'] = geopandas.sjoin(sampled_structures, geology)['UNITNAME']

        # rebuild basal contacts lines based on sampled dataset
        sampled_basal_contacts = rebuild_sampled_basal_contacts(
            basal_contacts, map_data.sampled_contacts
        )

        # calculate map dimensions
        map_dx = geology.total_bounds[2] - geology.total_bounds[0]
        map_dy = geology.total_bounds[3] - geology.total_bounds[1]

        # create empty lists to store thicknesses and lithologies
        thicknesses = []
        lis = []

        # loop over each sampled structural measurement
        for s in range(0, len(sampled_structures)):

            # make a shapely point from the measurement
            measurement = sampled_structures.iloc[s]
            measurement_pt = shapely.Point(measurement.X, measurement.Y)

            # find unit and strike
            litho_in = measurement['unit_name']
            strike = (measurement['DIPDIR'] - 90) % 360

            # find bounding box of the lithology
            bbox_poly = geology[geology['UNITNAME'] == litho_in][['minx', 'miny', 'maxx', 'maxy']]

            # make a subset of the geology polygon & find neighbour units
            GEO_SUB = geology[geology['UNITNAME'] == litho_in]['geometry'].values[0]
            neighbor_list = list(
                basal_contacts[GEO_SUB.intersects(basal_contacts.geometry)]['basal_unit']
            )
            # draw orthogonal line to the strike (default value 10Km), and clip it by the bounding box of the lithology
            B = calculate_endpoints(measurement_pt, strike, self.line_length, bbox_poly)
            b = geopandas.GeoDataFrame({'geometry': [B]}).set_crs(basal_contacts.crs)

            # find all intersections
            all_intersections = sampled_basal_contacts.overlay(
                b, how='intersection', keep_geom_type=False
            )
            all_intersections = all_intersections[
                all_intersections['geometry'].geom_type == 'Point'
            ]

            # clip intersections by the neighbouring geology polygons
            final_intersections = all_intersections[
                all_intersections['basal_unit'].isin(neighbor_list)
            ]

            # sometimes the intersections will return as MultiPoint, so we need to convert them to nearest point
            if 'MultiPoint' in final_intersections['geometry'].geom_type.values:
                multi = final_intersections[
                    final_intersections['geometry'].geom_type == 'MultiPoint'
                ].index
                for m in multi:
                    nearest_ = shapely.ops.nearest_points(
                        final_intersections.loc[m, :].geometry, measurement_pt
                    )[0]
                    final_intersections.at[m, 'geometry'] = nearest_
                    final_intersections.at[m, 'geometry'] = nearest_

            # check to see if there's less than 2 intersections
            if len(final_intersections) < 2:
                continue

            # check to see if the intersections cross two lithologies"
            if len(final_intersections['basal_unit'].unique()) == 1:
                continue

            # declare the two intersection points
            int_pt1 = final_intersections.iloc[0].geometry
            int_pt2 = final_intersections.iloc[1].geometry

            # if the intersections are too far apart, skip
            if (
                math.sqrt(((int_pt1.x - int_pt2.x) ** 2) + ((int_pt1.y - int_pt2.y) ** 2))
                > map_dx / 2
                or math.sqrt(((int_pt1.x - int_pt2.x) ** 2) + ((int_pt1.y - int_pt2.y) ** 2))
                > map_dy / 2
            ):
                continue

            # find the segments that the intersections belong to
            seg1 = sampled_basal_contacts[
                sampled_basal_contacts['basal_unit'] == final_intersections.iloc[0]['basal_unit']
            ].geometry.iloc[0]
            seg2 = sampled_basal_contacts[
                sampled_basal_contacts['basal_unit'] == final_intersections.iloc[1]['basal_unit']
            ].geometry.iloc[0]

            # simplify the geometries to LineString
            if seg1.geom_type == 'MultiLineString':
                seg1 = multiline_to_line(seg1)
            if seg2.geom_type == 'MultiLineString':
                seg2 = multiline_to_line(seg2)

            # find the strike of the segments
            strike1 = find_segment_strike_from_pt(seg1, int_pt1, measurement)
            strike2 = find_segment_strike_from_pt(seg2, int_pt2, measurement)

            # check to see if the strike of the stratigraphic measurement is within the strike allowance of the strike of the geological contact
            b_s = strike - self.strike_allowance, strike + self.strike_allowance
            if not (b_s[0] < strike1 < b_s[1] and b_s[0] < strike2 < b_s[1]):
                continue

            # find the lenght of the segment
            L = math.sqrt(((int_pt1.x - int_pt2.x) ** 2) + ((int_pt1.y - int_pt2.y) ** 2))
            # calculate thickness
            thickness = L * math.sin(math.radians(measurement['DIP']))

            thicknesses.append(thickness)
            lis.append(litho_in)

        # create a DataFrame of the thicknesses median and standard deviation by lithology
        result = pandas.DataFrame({'unit': lis, 'thickness': thicknesses})
        result = result.groupby('unit')['thickness'].agg(['median', 'std']).reset_index()
        result.rename(columns={'thickness': 'ThicknessMedian'}, inplace=True)

        output_units = units.copy()
        #remove the old thickness column
        output_units = output_units.drop('thickness', axis= 1)
        output_units['ThicknessMedian'] = numpy.empty((len(output_units)))
        output_units['ThicknessStdDev'] = numpy.empty((len(output_units)))

        # find which units have no thickness calculated
        names_not_in_result = units[~units['name'].isin(result['unit'])]['name'].to_list()

        # assign the thicknesses to the each unit
        for _, unit in result.iterrows():
            idx = units.index[units['name'] == unit['unit']].tolist()[0]
            output_units.loc[idx, 'ThicknessMedian'] = unit['median']
            output_units.loc[idx, 'ThicknessStdDev'] = unit['std']

        # handle the units that have no thickness
        for unit in names_not_in_result:
            # if no thickness has been calculated for the unit
            if (
                # not a top//bottom unit
                (output_units[output_units['name'] == unit]['ThicknessMedian'].isna().all())
                and (unit != stratigraphic_order[-1])
                and (unit != stratigraphic_order[0])
            ):
                idx = stratigraphic_order.index(unit)
                # throw warning to user
                print(
                    'It was not possible to calculate thickness between unit ',
                    unit,
                    "and ",
                    stratigraphic_order[idx + 1],
                    'Assigning thickness of -1',
                )
                # assign -1 as thickness
                output_units.loc[output_units["name"] == unit, "ThicknessMedian"] = -1
                output_units.loc[output_units["name"] == unit, "ThicknessStdDev"] = -1

            # if top//bottom unit assign -1
            if unit == stratigraphic_order[-1] or unit == stratigraphic_order[0]:
                output_units.loc[output_units["name"] == unit, "ThicknessMedian"] = -1
                output_units.loc[output_units["name"] == unit, "ThicknessStdDev"] = -1

        return output_units<|MERGE_RESOLUTION|>--- conflicted
+++ resolved
@@ -234,13 +234,8 @@
         # thicknesses["ThicknessMedian"] is the median thickness of the unit
         thicknesses["ThicknessMedian"] = -1.0
         # thicknesses["ThicknessStdDev"] is the standard deviation of the thickness of the unit
-<<<<<<< HEAD
-        thicknesses["ThicknessStdDev"] = -1.0
-
-=======
         thicknesses["ThicknessStdDev"] = 0
         thicknesses['ThicknessStdDev'] = thicknesses['ThicknessStdDev'].astype('float64')
->>>>>>> 89c271ab
         basal_unit_list = basal_contacts["basal_unit"].to_list()
         # increase buffer around basal contacts to ensure that the points are included as intersections
         basal_contacts["geometry"] = basal_contacts["geometry"].buffer(0.01)
