--- conflicted
+++ resolved
@@ -417,11 +417,7 @@
             If the thickness is not calculated for a given unit, the assigned thickness will be -1.
             For the bottom and top units of the stratigraphic sequence, the assigned thickness will also be -1.
         """
-<<<<<<< HEAD
-        # input sampled data
-=======
-
->>>>>>> 3ca18944
+# input sampled data
         sampled_structures = structure_data
         basal_contacts = basal_contacts.copy()
 
@@ -437,15 +433,11 @@
         )
         # add unitname to the sampled structures
         sampled_structures['unit_name'] = geopandas.sjoin(sampled_structures, geology)['UNITNAME']
-<<<<<<< HEAD
-=======
+
+        # rebuild basal contacts lines based on sampled dataset
         sampled_basal_contacts = rebuild_sampled_basal_contacts(
             basal_contacts, map_data.sampled_contacts
         )
->>>>>>> 3ca18944
-
-        # rebuild basal contacts lines based on sampled dataset
-        sampled_basal_contacts = rebuild_sampled_basal_contacts(basal_contacts, map_data.sampled_contacts)
 
         # calculate map dimensions
         map_dx = geology.total_bounds[2] - geology.total_bounds[0]
