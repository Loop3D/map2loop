--- conflicted
+++ resolved
@@ -3,11 +3,7 @@
 import shapely
 import geopandas
 import beartype
-<<<<<<< HEAD
-from typing import Union, Optional, Dict
-=======
 from beartype.typing import Union, Optional, Dict
->>>>>>> 1760a904
 import pandas
 import re
 import json
@@ -409,9 +405,6 @@
     threshold_area = area_percentage * bbox_area
 
     # Return the square root of the threshold area as the minimum fault length
-<<<<<<< HEAD
-    return threshold_area**0.5
-=======
     return threshold_area**0.5
 
 
@@ -534,5 +527,4 @@
         with open(json_save_path, "w") as f:
             json.dump(parsed_data, f, indent=4)
     
-    return file_map
->>>>>>> 1760a904
+    return file_map