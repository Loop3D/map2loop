--- conflicted
+++ resolved
@@ -10,54 +10,4 @@
     exec(fp.read(), version)
 version = version["__version__"]
 
-<<<<<<< HEAD
-head, tail = os.path.split(sys.argv[0])
-
-
-def get_description():
-    long_description = ""
-    readme_file = os.path.join(head, "README.md")
-    with open(readme_file, "r") as fh:
-        long_description = fh.read()
-    return long_description
-
-
-setuptools.setup(
-    name="map2loop",
-    version=version,
-    author="The Loop Organisation",
-    author_email="roy.thomson@monash.edu",
-    description="Generate 3D model data from 2D maps.",
-    long_description=get_description(),
-    long_description_content_type="text/markdown",
-    install_requires=[
-        "numpy",
-        # "gdal",
-        "pandas",
-        "geopandas",
-        "shapely",
-        "networkx",
-        "owslib",
-        "loopprojectfile",
-        "map2model",
-        "beartype",
-    ],
-    url="https://github.com/Loop3D/map2loop",
-    packages=setuptools.find_packages(),
-    include_package_data=True,
-    classifiers=[
-        "Development Status :: 4 - Beta",
-        "Intended Audience :: Science/Research",
-        "Natural Language :: English",
-        "Programming Language :: Python",
-        "Programming Language :: Python :: 3",
-        "License :: OSI Approved :: MIT License",
-        "Operating System :: OS Independent",
-        "Topic :: Scientific/Engineering",
-        "Topic :: Scientific/Engineering :: GIS",
-    ],
-    python_requires=">=3.8",
-)
-=======
-setup()
->>>>>>> 1b2ff78e
+setup()